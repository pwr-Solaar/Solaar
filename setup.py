import subprocess
import textwrap

from glob import glob
from os.path import dirname
from pathlib import Path

from setuptools import find_packages
from setuptools import setup

NAME = "Solaar"
version = Path("lib/solaar/version").read_text().strip()

try:  # get commit from git describe
    commit = subprocess.check_output(["git", "describe", "--always"], stderr=subprocess.DEVNULL).strip().decode()
    Path("lib/solaar/commit").write_text(f"{commit}\n")
except Exception:  # get commit from Ubuntu dpkg-parsechangelog
    try:
        commit = (
            subprocess.check_output(["dpkg-parsechangelog", "--show-field", "Version"], stderr=subprocess.DEVNULL)
            .strip()
            .decode()
        )
        commit = commit.split("~")
        Path("lib/solaar/commit").write_text(f"{commit[0]}\n")
    except Exception as e:
        print("Exception using dpkg-parsechangelog", e)


def _data_files():
    yield "share/icons/hicolor/scalable/apps", glob("share/solaar/icons/solaar*.svg")
    yield "share/icons/hicolor/32x32/apps", glob("share/solaar/icons/solaar-light_*.png")

    for mo in glob("share/locale/*/LC_MESSAGES/solaar.mo"):
        yield dirname(mo), [mo]

    yield "share/applications", ["share/applications/solaar.desktop"]
    yield "lib/udev/rules.d", ["rules.d/42-logitech-unify-permissions.rules"]
    yield "share/metainfo", ["share/solaar/io.github.pwr_solaar.solaar.metainfo.xml"]


setup(
    name=NAME.lower(),
    version=version,
    description="Linux device manager for Logitech receivers, keyboards, mice, and tablets.",
    long_description=textwrap.dedent(
        """
        Solaar is a Linux device manager for many Logitech peripherals that connect through
        Unifying and other receivers or via USB or Bluetooth.
        Solaar is able to pair/unpair devices with receivers and show and modify some of the
        modifiable features of devices.
        For instructions on installing Solaar see https://pwr-solaar.github.io/Solaar/installation"""
    ),
    author="Daniel Pavel",
    license="GPLv2",
    url="http://pwr-solaar.github.io/Solaar/",
    classifiers=[
        "Development Status :: 4 - Beta",
        "Environment :: X11 Applications :: GTK",
        "Environment :: Console",
        "Intended Audience :: End Users/Desktop",
        "License :: DFSG approved",
        "License :: OSI Approved :: GNU General Public License v2 (GPLv2)",
        "Natural Language :: English",
        "Programming Language :: Python :: 3 :: Only",
        "Operating System :: POSIX :: Linux",
        "Topic :: Utilities",
    ],
    platforms=["linux"],
    python_requires=">=3.8",
    install_requires=[
        'evdev (>= 1.1.2) ; platform_system=="Linux"',
        "pyudev (>= 0.13)",
        "PyYAML (>= 3.12)",
        "python-xlib (>= 0.27)",
        "psutil (>= 5.4.3)",
        'dbus-python ; platform_system=="Linux"',
        "PyGObject",
<<<<<<< HEAD
        "typing_extensions",
=======
        "xkbgroup",
>>>>>>> b465be24
    ],
    extras_require={
        "report-descriptor": ["hid-parser"],
        "desktop-notifications": ["Notify (>= 0.7)"],
        "git-commit": ["python-git-info"],
        "test": ["pytest", "pytest-mock", "pytest-cov"],
        "dev": ["ruff"],
    },
    package_dir={"": "lib"},
    packages=find_packages(where="lib"),
    data_files=list(_data_files()),
    include_package_data=True,
    scripts=glob("bin/*"),
)<|MERGE_RESOLUTION|>--- conflicted
+++ resolved
@@ -76,11 +76,8 @@
         "psutil (>= 5.4.3)",
         'dbus-python ; platform_system=="Linux"',
         "PyGObject",
-<<<<<<< HEAD
         "typing_extensions",
-=======
         "xkbgroup",
->>>>>>> b465be24
     ],
     extras_require={
         "report-descriptor": ["hid-parser"],
