# -*- python-mode -*-
# -*- coding: UTF-8 -*-

## Copyright (C) 2012-2013  Daniel Pavel
##
## This program is free software; you can redistribute it and/or modify
## it under the terms of the GNU General Public License as published by
## the Free Software Foundation; either version 2 of the License, or
## (at your option) any later version.
##
## This program is distributed in the hope that it will be useful,
## but WITHOUT ANY WARRANTY; without even the implied warranty of
## MERCHANTABILITY or FITNESS FOR A PARTICULAR PURPOSE.  See the
## GNU General Public License for more details.
##
## You should have received a copy of the GNU General Public License along
## with this program; if not, write to the Free Software Foundation, Inc.,
## 51 Franklin Street, Fifth Floor, Boston, MA 02110-1301 USA.

from __future__ import absolute_import, division, print_function, unicode_literals

from logitech_receiver import (
    hidpp10 as _hidpp10,
    hidpp20 as _hidpp20,
    special_keys as _special_keys,
)


def _print_receiver(receiver):
    paired_count = receiver.count()

    print("Unifying Receiver")
    print("  Device path  :", receiver.path)
    print("  USB id       : 046d:%s" % receiver.product_id)
    print("  Serial       :", receiver.serial)
    for f in receiver.firmware:
        print("    %-11s: %s" % (f.kind, f.version))

    print(
        "  Has",
        paired_count,
        "paired device(s) out of a maximum of %d." % receiver.max_devices,
    )

    notification_flags = _hidpp10.get_notification_flags(receiver)
    if notification_flags is not None:
        if notification_flags:
            notification_names = _hidpp10.NOTIFICATION_FLAG.flag_names(
                notification_flags
            )
            print(
                "  Notifications: %s (0x%06X)"
                % (", ".join(notification_names), notification_flags)
            )
        else:
            print("  Notifications: (none)")

    activity = receiver.read_register(_hidpp10.REGISTERS.devices_activity)
    if activity:
        activity = [
            (d, ord(activity[d - 1 : d])) for d in range(1, receiver.max_devices)
        ]
        activity_text = ", ".join(("%d=%d" % (d, a)) for d, a in activity if a > 0)
        print("  Device activity counters:", activity_text or "(empty)")


def _print_device(dev):
<<<<<<< HEAD
    # TODO: Fix function complexity
    assert dev
    # check if the device is online
    dev.ping()

    print("  %d: %s" % (dev.number, dev.name))
    print("     Codename     :", dev.codename)
    print("     Kind         :", dev.kind)
    print("     Wireless PID :", dev.wpid)
    if dev.protocol:
        print("     Protocol     : HID++ %1.1f" % dev.protocol)
    else:
        print("     Protocol     : unknown (device is offline)")
    if dev.polling_rate:
        print(
            "     Polling rate :",
            dev.polling_rate,
            "ms (%dHz)" % (1000 // dev.polling_rate),
        )
    print("     Serial number:", dev.serial)
    for fw in dev.firmware:
        print("       %11s:" % fw.kind, (fw.name + " " + fw.version).strip())

    if dev.power_switch_location:
        print("     The power switch is located on the %s." % dev.power_switch_location)

    if dev.online:
        notification_flags = _hidpp10.get_notification_flags(dev)
        if notification_flags is not None:
            if notification_flags:
                notification_names = _hidpp10.NOTIFICATION_FLAG.flag_names(
                    notification_flags
                )
                print(
                    "     Notifications: %s (0x%06X)."
                    % (", ".join(notification_names), notification_flags)
                )
            else:
                print("     Notifications: (none).")

    if dev.online and dev.features:
        print("     Supports %d HID++ 2.0 features:" % len(dev.features))
        for index, feature in enumerate(dev.features):
            feature = dev.features[index]
            flags = dev.request(0x0000, feature.bytes(2))
            flags = 0 if flags is None else ord(flags[1:2])
            flags = _hidpp20.FEATURE_FLAG.flag_names(flags)
            print(
                "        %2d: %-22s {%04X}   %s"
                % (index, feature, feature, ", ".join(flags))
            )
            if feature == _hidpp20.FEATURE.HIRES_WHEEL:
                wheel = _hidpp20.get_hires_wheel(dev)
                if wheel:
                    multi, has_invert, has_switch, inv, res, target, ratchet = wheel
                    print("            Multiplier: %s" % multi)
                    if has_invert:
                        print("            Has invert")
                        if inv:
                            print("              Inverse wheel motion")
                        else:
                            print("              Normal wheel motion")
                    if has_switch:
                        print("            Has ratchet switch")
                        if ratchet:
                            print("              Normal wheel mode")
                        else:
                            print("              Free wheel mode")
                    if res:
                        print("            High resolution mode")
                    else:
                        print("            Low resolution mode")
                    if target:
                        print("            HID++ notification")
                    else:
                        print("            HID notification")
            if feature == _hidpp20.FEATURE.MOUSE_POINTER:
                mouse_pointer = _hidpp20.get_mouse_pointer_info(dev)
                if mouse_pointer:
                    print("            DPI: %s" % mouse_pointer["dpi"])
                    print(
                        "            Acceleration: %s" % mouse_pointer["acceleration"]
                    )
                    if mouse_pointer["suggest_os_ballistics"]:
                        print("            Use OS ballistics")
                    else:
                        print("            Override OS ballistics")
                    if mouse_pointer["suggest_vertical_orientation"]:
                        print("            Provide vertical tuning, trackball")
                    else:
                        print("            No vertical tuning, standard mice")
            if feature == _hidpp20.FEATURE.VERTICAL_SCROLLING:
                vertical_scrolling_info = _hidpp20.get_vertical_scrolling_info(dev)
                if vertical_scrolling_info:
                    print(
                        "            Roller type: %s"
                        % vertical_scrolling_info["roller"]
                    )
                    print(
                        "            Ratchet per turn: %s"
                        % vertical_scrolling_info["ratchet"]
                    )
                    print(
                        "            Scroll lines: %s"
                        % vertical_scrolling_info["lines"]
                    )
            if feature == _hidpp20.FEATURE.HI_RES_SCROLLING:
                (
                    scrolling_mode,
                    scrolling_resolution,
                ) = _hidpp20.get_hi_res_scrolling_info(dev)
                if scrolling_mode:
                    print("            Hi-res scrolling enabled")
                else:
                    print("            Hi-res scrolling disabled")
                if scrolling_resolution:
                    print(
                        "            Hi-res scrolling multiplier: %s"
                        % scrolling_resolution
                    )
            if feature == _hidpp20.FEATURE.POINTER_SPEED:
                pointer_speed = _hidpp20.get_pointer_speed_info(dev)
                if pointer_speed:
                    print("            Pointer Speed: %s" % pointer_speed)
            if feature == _hidpp20.FEATURE.LOWRES_WHEEL:
                wheel_status = _hidpp20.get_lowres_wheel_status(dev)
                if wheel_status:
                    print("            Wheel Reports: %s" % wheel_status)

    if dev.online and dev.keys:
        print("     Has %d reprogrammable keys:" % len(dev.keys))
        for k in dev.keys:
            flags = _special_keys.KEY_FLAG.flag_names(k.flags)
            # TODO: add here additional variants for other REPROG_CONTROLS
            if dev.keys.keyversion == 1:
                print(
                    "        %2d: %-26s => %-27s   %s"
                    % (k.index, k.key, k.task, ", ".join(flags))
                )
            if dev.keys.keyversion == 4:
                print(
                    "        %2d: %-26s, default: %-27s => %-26s"
                    % (k.index, k.key, k.task, k.remapped)
                )
                print(
                    "             %s, pos:%d, group:%1d, gmask:%d"
                    % (", ".join(flags), k.pos, k.group, k.group_mask)
                )
    if dev.online:
        battery = _hidpp20.get_battery(dev)
        if battery is None:
            battery = _hidpp10.get_battery(dev)
        if battery is not None:
            from logitech_receiver.common import NamedInt as _NamedInt

            level, status = battery
            if level is not None:
                if isinstance(level, _NamedInt):
                    text = str(level)
                else:
                    text = "%d%%" % level
            else:
                text = "N/A"
            print("     Battery: %s, %s." % (text, status))
        else:
            print("     Battery status unavailable.")
    else:
        print("     Battery: unknown (device is offline).")
=======
	assert dev
	# check if the device is online
	dev.ping()

	print ('  %d: %s' % (dev.number, dev.name))
	print ('     Codename     :', dev.codename)
	print ('     Kind         :', dev.kind)
	print ('     Wireless PID :', dev.wpid)
	if dev.protocol:
		print ('     Protocol     : HID++ %1.1f' % dev.protocol)
	else:
		print ('     Protocol     : unknown (device is offline)')
	if dev.polling_rate:
		print ('     Polling rate :', dev.polling_rate, 'ms (%dHz)' % (1000 // dev.polling_rate))
	print ('     Serial number:', dev.serial)
	for fw in dev.firmware:
		print ('       %11s:' % fw.kind, (fw.name + ' ' + fw.version).strip())

	if dev.power_switch_location:
		print ('     The power switch is located on the %s.' % dev.power_switch_location)

	if dev.online:
		notification_flags = _hidpp10.get_notification_flags(dev)
		if notification_flags is not None:
			if notification_flags:
				notification_names = _hidpp10.NOTIFICATION_FLAG.flag_names(notification_flags)
				print ('     Notifications: %s (0x%06X).' % (', '.join(notification_names), notification_flags))
			else:
				print ('     Notifications: (none).')

	if dev.online and dev.features:
		print ('     Supports %d HID++ 2.0 features:' % len(dev.features))
		for index, feature in enumerate(dev.features):
			feature = dev.features[index]
			flags = dev.request(0x0000, feature.bytes(2))
			flags = 0 if flags is None else ord(flags[1:2])
			flags = _hidpp20.FEATURE_FLAG.flag_names(flags)
			print ('        %2d: %-22s {%04X}   %s' % (index, feature, feature, ', '.join(flags)))
			if feature == _hidpp20.FEATURE.HIRES_WHEEL:
				wheel = _hidpp20.get_hires_wheel(dev)
				if wheel:
					multi, has_invert, has_switch, inv, res, target, ratchet = wheel
					print("            Multiplier: %s" % multi)
					if has_invert:
						print("            Has invert")
						if inv:
							print("              Inverse wheel motion")
						else:
							print("              Normal wheel motion")
					if has_switch:
						print("            Has ratchet switch")
						if ratchet:
							print("              Normal wheel mode")
						else:
							print("              Free wheel mode")
					if res:
						print("            High resolution mode")
					else:
						print("            Low resolution mode")
					if target:
						print("            HID++ notification")
					else:
						print("            HID notification")
			if feature == _hidpp20.FEATURE.MOUSE_POINTER:
				mouse_pointer = _hidpp20.get_mouse_pointer_info(dev)
				if mouse_pointer:
					print("            DPI: %s" % mouse_pointer['dpi'])
					print("            Acceleration: %s" % mouse_pointer['acceleration'])
					if mouse_pointer['suggest_os_ballistics']:
						print("            Use OS ballistics")
					else:
						print("            Override OS ballistics")
					if mouse_pointer['suggest_vertical_orientation']:
						print("            Provide vertical tuning, trackball")
					else:
						print("            No vertical tuning, standard mice")
			if feature == _hidpp20.FEATURE.VERTICAL_SCROLLING:
				vertical_scrolling_info = _hidpp20.get_vertical_scrolling_info(dev)
				if vertical_scrolling_info:
					print("            Roller type: %s" % vertical_scrolling_info['roller'])
					print("            Ratchet per turn: %s" % vertical_scrolling_info['ratchet'])
					print("            Scroll lines: %s" % vertical_scrolling_info['lines'])
			if feature == _hidpp20.FEATURE.HI_RES_SCROLLING:
				scrolling_mode, scrolling_resolution = _hidpp20.get_hi_res_scrolling_info(dev)
				if scrolling_mode:
					print("            Hi-res scrolling enabled")
				else:
					print("            Hi-res scrolling disabled")
				if scrolling_resolution:
					print("            Hi-res scrolling multiplier: %s" % scrolling_resolution)
			if feature == _hidpp20.FEATURE.POINTER_SPEED:
				pointer_speed = _hidpp20.get_pointer_speed_info(dev)
				if pointer_speed:
					print("            Pointer Speed: %s" % pointer_speed)
			if feature == _hidpp20.FEATURE.LOWRES_WHEEL:
				wheel_status = _hidpp20.get_lowres_wheel_status(dev)
				if wheel_status:
					print("            Wheel Reports: %s" % wheel_status)

	if dev.online and dev.keys:
		print ('     Has %d reprogrammable keys:' % len(dev.keys))
		for k in dev.keys:
			flags = _special_keys.KEY_FLAG.flag_names(k.flags)
			# TODO: add here additional variants for other REPROG_CONTROLS
			if dev.keys.keyversion == 1:
				print ('        %2d: %-26s => %-27s   %s' % (k.index, k.key, k.task, ', '.join(flags)))
			if dev.keys.keyversion == 4:
				print ('        %2d: %-26s, default: %-27s => %-26s' % (k.index, k.key, k.task, k.remapped))
				print ('             %s, pos:%d, group:%1d, gmask:%d' % ( ', '.join(flags), k.pos, k.group, k.group_mask))
	if dev.online:
		battery = _hidpp20.get_battery(dev)
		if battery is None:
			battery = _hidpp10.get_battery(dev)
		if battery is not None:
			from logitech_receiver.common import NamedInt as _NamedInt
			level, status = battery
			if level is not None:
				if isinstance(level, _NamedInt):
					text = str(level)
				else:
					text = '%d%%' % level
			else:
				text = 'N/A'
			print ('     Battery: %s, %s.' % (text, status))
		else:
			battery_voltage = _hidpp20.get_voltage(dev)
			if battery_voltage :
				(voltage, charging, charge_sts, charge_lvl, charge_type) = battery_voltage
				print ('     Battery: %smV, %s.' % (voltage, 'Charging' if charging else 'Discharging'))
			else:
				print ('     Battery status unavailable.')
	else:
		print ('     Battery: unknown (device is offline).')
>>>>>>> def11e15


def run(receivers, args, find_receiver, find_device):
    assert receivers
    assert args.device

    device_name = args.device.lower()

    if device_name == "all":
        for r in receivers:
            _print_receiver(r)
            count = r.count()
            if count:
                for dev in r:
                    print("")
                    _print_device(dev)
                    count -= 1
                    if not count:
                        break
            print("")
        return

    dev = find_receiver(receivers, device_name)
    if dev:
        _print_receiver(dev)
        return

    dev = find_device(receivers, device_name)
    assert dev
    _print_device(dev)<|MERGE_RESOLUTION|>--- conflicted
+++ resolved
@@ -65,7 +65,6 @@
 
 
 def _print_device(dev):
-<<<<<<< HEAD
     # TODO: Fix function complexity
     assert dev
     # check if the device is online
@@ -194,145 +193,6 @@
                 wheel_status = _hidpp20.get_lowres_wheel_status(dev)
                 if wheel_status:
                     print("            Wheel Reports: %s" % wheel_status)
-
-    if dev.online and dev.keys:
-        print("     Has %d reprogrammable keys:" % len(dev.keys))
-        for k in dev.keys:
-            flags = _special_keys.KEY_FLAG.flag_names(k.flags)
-            # TODO: add here additional variants for other REPROG_CONTROLS
-            if dev.keys.keyversion == 1:
-                print(
-                    "        %2d: %-26s => %-27s   %s"
-                    % (k.index, k.key, k.task, ", ".join(flags))
-                )
-            if dev.keys.keyversion == 4:
-                print(
-                    "        %2d: %-26s, default: %-27s => %-26s"
-                    % (k.index, k.key, k.task, k.remapped)
-                )
-                print(
-                    "             %s, pos:%d, group:%1d, gmask:%d"
-                    % (", ".join(flags), k.pos, k.group, k.group_mask)
-                )
-    if dev.online:
-        battery = _hidpp20.get_battery(dev)
-        if battery is None:
-            battery = _hidpp10.get_battery(dev)
-        if battery is not None:
-            from logitech_receiver.common import NamedInt as _NamedInt
-
-            level, status = battery
-            if level is not None:
-                if isinstance(level, _NamedInt):
-                    text = str(level)
-                else:
-                    text = "%d%%" % level
-            else:
-                text = "N/A"
-            print("     Battery: %s, %s." % (text, status))
-        else:
-            print("     Battery status unavailable.")
-    else:
-        print("     Battery: unknown (device is offline).")
-=======
-	assert dev
-	# check if the device is online
-	dev.ping()
-
-	print ('  %d: %s' % (dev.number, dev.name))
-	print ('     Codename     :', dev.codename)
-	print ('     Kind         :', dev.kind)
-	print ('     Wireless PID :', dev.wpid)
-	if dev.protocol:
-		print ('     Protocol     : HID++ %1.1f' % dev.protocol)
-	else:
-		print ('     Protocol     : unknown (device is offline)')
-	if dev.polling_rate:
-		print ('     Polling rate :', dev.polling_rate, 'ms (%dHz)' % (1000 // dev.polling_rate))
-	print ('     Serial number:', dev.serial)
-	for fw in dev.firmware:
-		print ('       %11s:' % fw.kind, (fw.name + ' ' + fw.version).strip())
-
-	if dev.power_switch_location:
-		print ('     The power switch is located on the %s.' % dev.power_switch_location)
-
-	if dev.online:
-		notification_flags = _hidpp10.get_notification_flags(dev)
-		if notification_flags is not None:
-			if notification_flags:
-				notification_names = _hidpp10.NOTIFICATION_FLAG.flag_names(notification_flags)
-				print ('     Notifications: %s (0x%06X).' % (', '.join(notification_names), notification_flags))
-			else:
-				print ('     Notifications: (none).')
-
-	if dev.online and dev.features:
-		print ('     Supports %d HID++ 2.0 features:' % len(dev.features))
-		for index, feature in enumerate(dev.features):
-			feature = dev.features[index]
-			flags = dev.request(0x0000, feature.bytes(2))
-			flags = 0 if flags is None else ord(flags[1:2])
-			flags = _hidpp20.FEATURE_FLAG.flag_names(flags)
-			print ('        %2d: %-22s {%04X}   %s' % (index, feature, feature, ', '.join(flags)))
-			if feature == _hidpp20.FEATURE.HIRES_WHEEL:
-				wheel = _hidpp20.get_hires_wheel(dev)
-				if wheel:
-					multi, has_invert, has_switch, inv, res, target, ratchet = wheel
-					print("            Multiplier: %s" % multi)
-					if has_invert:
-						print("            Has invert")
-						if inv:
-							print("              Inverse wheel motion")
-						else:
-							print("              Normal wheel motion")
-					if has_switch:
-						print("            Has ratchet switch")
-						if ratchet:
-							print("              Normal wheel mode")
-						else:
-							print("              Free wheel mode")
-					if res:
-						print("            High resolution mode")
-					else:
-						print("            Low resolution mode")
-					if target:
-						print("            HID++ notification")
-					else:
-						print("            HID notification")
-			if feature == _hidpp20.FEATURE.MOUSE_POINTER:
-				mouse_pointer = _hidpp20.get_mouse_pointer_info(dev)
-				if mouse_pointer:
-					print("            DPI: %s" % mouse_pointer['dpi'])
-					print("            Acceleration: %s" % mouse_pointer['acceleration'])
-					if mouse_pointer['suggest_os_ballistics']:
-						print("            Use OS ballistics")
-					else:
-						print("            Override OS ballistics")
-					if mouse_pointer['suggest_vertical_orientation']:
-						print("            Provide vertical tuning, trackball")
-					else:
-						print("            No vertical tuning, standard mice")
-			if feature == _hidpp20.FEATURE.VERTICAL_SCROLLING:
-				vertical_scrolling_info = _hidpp20.get_vertical_scrolling_info(dev)
-				if vertical_scrolling_info:
-					print("            Roller type: %s" % vertical_scrolling_info['roller'])
-					print("            Ratchet per turn: %s" % vertical_scrolling_info['ratchet'])
-					print("            Scroll lines: %s" % vertical_scrolling_info['lines'])
-			if feature == _hidpp20.FEATURE.HI_RES_SCROLLING:
-				scrolling_mode, scrolling_resolution = _hidpp20.get_hi_res_scrolling_info(dev)
-				if scrolling_mode:
-					print("            Hi-res scrolling enabled")
-				else:
-					print("            Hi-res scrolling disabled")
-				if scrolling_resolution:
-					print("            Hi-res scrolling multiplier: %s" % scrolling_resolution)
-			if feature == _hidpp20.FEATURE.POINTER_SPEED:
-				pointer_speed = _hidpp20.get_pointer_speed_info(dev)
-				if pointer_speed:
-					print("            Pointer Speed: %s" % pointer_speed)
-			if feature == _hidpp20.FEATURE.LOWRES_WHEEL:
-				wheel_status = _hidpp20.get_lowres_wheel_status(dev)
-				if wheel_status:
-					print("            Wheel Reports: %s" % wheel_status)
 
 	if dev.online and dev.keys:
 		print ('     Has %d reprogrammable keys:' % len(dev.keys))
@@ -368,7 +228,6 @@
 				print ('     Battery status unavailable.')
 	else:
 		print ('     Battery: unknown (device is offline).')
->>>>>>> def11e15
 
 
 def run(receivers, args, find_receiver, find_device):
