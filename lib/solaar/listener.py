--- conflicted
+++ resolved
@@ -248,12 +248,9 @@
 
 def _cleanup_bluez_dbus(device: Device):
     """Remove dbus signal receiver for device"""
-<<<<<<< HEAD
+    diversion_remove_inheritance
     if device and logger.isEnabledFor(logging.INFO):
         logger.info(f"bluez cleanup for {device}")
-=======
-    logger.info("bluez cleanup for %s", device)
->>>>>>> 64943c90
     dbus.watch_bluez_connect(device.hid_serial, None)
 
 
