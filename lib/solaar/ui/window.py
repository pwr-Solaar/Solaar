# -*- python-mode -*-

## Copyright (C) 2012-2013  Daniel Pavel
##
## This program is free software; you can redistribute it and/or modify
## it under the terms of the GNU General Public License as published by
## the Free Software Foundation; either version 2 of the License, or
## (at your option) any later version.
##
## This program is distributed in the hope that it will be useful,
## but WITHOUT ANY WARRANTY; without even the implied warranty of
## MERCHANTABILITY or FITNESS FOR A PARTICULAR PURPOSE.  See the
## GNU General Public License for more details.
##
## You should have received a copy of the GNU General Public License along
## with this program; if not, write to the Free Software Foundation, Inc.,
## 51 Franklin Street, Fifth Floor, Boston, MA 02110-1301 USA.

from logging import DEBUG as _DEBUG
from logging import getLogger

from gi.repository import Gdk, GLib, Gtk
from gi.repository.GObject import TYPE_PYOBJECT
from logitech_receiver import hidpp10 as _hidpp10
from logitech_receiver.common import NamedInt as _NamedInt
from logitech_receiver.common import NamedInts as _NamedInts
from logitech_receiver.status import KEYS as _K
from solaar import NAME
from solaar.i18n import _, ngettext
# from solaar import __version__ as VERSION
from solaar.ui import ui_async as _ui_async

from . import action as _action
from . import config_panel as _config_panel
from . import icons as _icons
from .about import show_window as _show_about_window
from .diversion_rules import show_window as _show_diversion_window

_log = getLogger(__name__)
del getLogger

#
# constants
#

_SMALL_BUTTON_ICON_SIZE = Gtk.IconSize.MENU
_NORMAL_BUTTON_ICON_SIZE = Gtk.IconSize.BUTTON
_TREE_ICON_SIZE = Gtk.IconSize.BUTTON
_INFO_ICON_SIZE = Gtk.IconSize.LARGE_TOOLBAR
_DEVICE_ICON_SIZE = Gtk.IconSize.DND
try:
    import gi
    gi.check_version('3.7.4')
    _CAN_SET_ROW_NONE = None
except (ValueError, AttributeError):
    _CAN_SET_ROW_NONE = ''

# tree model columns
_COLUMN = _NamedInts(PATH=0, NUMBER=1, ACTIVE=2, NAME=3, ICON=4, STATUS_TEXT=5, STATUS_ICON=6, DEVICE=7)
_COLUMN_TYPES = (str, int, bool, str, str, str, str, TYPE_PYOBJECT)
_TREE_SEPATATOR = (None, 0, False, None, None, None, None, None)
assert len(_TREE_SEPATATOR) == len(_COLUMN_TYPES)
assert len(_COLUMN_TYPES) == len(_COLUMN)

#
# create UI layout
#


def _new_button(label, icon_name=None, icon_size=_NORMAL_BUTTON_ICON_SIZE, tooltip=None, toggle=False, clicked=None):
    b = Gtk.ToggleButton() if toggle else Gtk.Button()
    c = Gtk.Box.new(Gtk.Orientation.HORIZONTAL, 5)
    if icon_name:
        c.pack_start(Gtk.Image.new_from_icon_name(icon_name, icon_size), True, True, 0)
    if label:
        c.pack_start(Gtk.Label(label), True, True, 0)
    b.add(c)
    if clicked is not None:
        b.connect('clicked', clicked)
    if tooltip:
        b.set_tooltip_text(tooltip)
    if not label and icon_size < _NORMAL_BUTTON_ICON_SIZE:
        b.set_relief(Gtk.ReliefStyle.NONE)
        b.set_focus_on_click(False)
    return b


def _create_receiver_panel():
    p = Gtk.Box.new(Gtk.Orientation.VERTICAL, 4)

    p._count = Gtk.Label()
    p._count.set_padding(24, 0)
    p._count.set_alignment(0, 0.5)
    p.pack_start(p._count, True, True, 0)

    p._scanning = Gtk.Label(_('Scanning') + '...')
    p._spinner = Gtk.Spinner()

    bp = Gtk.Box.new(Gtk.Orientation.HORIZONTAL, 8)
    bp.pack_start(Gtk.Label(' '), True, True, 0)
    bp.pack_start(p._scanning, False, False, 0)
    bp.pack_end(p._spinner, False, False, 0)
    p.pack_end(bp, False, False, 0)

    return p


def _create_device_panel():
    p = Gtk.Box.new(Gtk.Orientation.VERTICAL, 4)

    def _status_line(label_text):
        b = Gtk.Box.new(Gtk.Orientation.HORIZONTAL, 8)
        b.set_size_request(10, 28)

        b._label = Gtk.Label(label_text)
        b._label.set_alignment(0, 0.5)
        b._label.set_size_request(170, 10)
        b.pack_start(b._label, False, False, 0)

        b._icon = Gtk.Image()
        b.pack_start(b._icon, False, False, 0)

        b._text = Gtk.Label()
        b._text.set_alignment(0, 0.5)
        b.pack_start(b._text, True, True, 0)

        return b

    p._battery = _status_line(_('Battery'))
    p.pack_start(p._battery, False, False, 0)

    p._secure = _status_line(_('Wireless Link'))
    p._secure._icon.set_from_icon_name('dialog-warning', _INFO_ICON_SIZE)
    p.pack_start(p._secure, False, False, 0)

    p._lux = _status_line(_('Lighting'))
    p.pack_start(p._lux, False, False, 0)

    #    p.pack_start(Gtk.Separator.new(Gtk.Orientation.HORIZONTAL), False, False, 0)  # spacer

    p._config = _config_panel.create()
    p.pack_end(p._config, True, True, 4)

    return p


def _create_details_panel():
    p = Gtk.Frame()
    p.set_shadow_type(Gtk.ShadowType.NONE)
    p.set_size_request(240, 0)
    p.set_state_flags(Gtk.StateFlags.ACTIVE, True)

    p._text = Gtk.Label()
    p._text.set_padding(6, 4)
    p._text.set_alignment(0, 0)
    p._text.set_selectable(True)
    p.add(p._text)

    return p


def _create_buttons_box():
    bb = Gtk.ButtonBox(Gtk.Orientation.HORIZONTAL)
    bb.set_layout(Gtk.ButtonBoxStyle.END)

    bb._details = _new_button(
        None,
        'dialog-information',
        _SMALL_BUTTON_ICON_SIZE,
        tooltip=_('Show Technical Details'),
        toggle=True,
        clicked=_update_details
    )
    bb.add(bb._details)
    bb.set_child_secondary(bb._details, True)
    bb.set_child_non_homogeneous(bb._details, True)

    def _pair_new_device(trigger):
        assert _find_selected_device_id() is not None
        receiver = _find_selected_device()
        assert receiver is not None
        assert bool(receiver)
        assert receiver.kind is None
        _action.pair(_window, receiver)

    bb._pair = _new_button(_('Pair new device'), 'list-add', clicked=_pair_new_device)
    bb.add(bb._pair)

    def _unpair_current_device(trigger):
        assert _find_selected_device_id() is not None
        device = _find_selected_device()
        assert device is not None
        assert bool(device)
        assert device.kind is not None
        _action.unpair(_window, device)

    bb._unpair = _new_button(_('Unpair'), 'edit-delete', clicked=_unpair_current_device)
    bb.add(bb._unpair)

    return bb


def _create_empty_panel():
    p = Gtk.Label()
    p.set_markup('<small>' + _('Select a device') + '</small>')
    p.set_sensitive(False)

    return p


def _create_info_panel():
    p = Gtk.Box.new(Gtk.Orientation.VERTICAL, 4)

    p._title = Gtk.Label(' ')
    p._title.set_alignment(0, 0.5)
    p._icon = Gtk.Image()

    b1 = Gtk.Box.new(Gtk.Orientation.HORIZONTAL, 4)
    b1.pack_start(p._title, True, True, 0)
    b1.pack_start(p._icon, False, False, 0)
    p.pack_start(b1, False, False, 0)

    p.pack_start(Gtk.Separator.new(Gtk.Orientation.HORIZONTAL), False, False, 0)  # spacer

    p._receiver = _create_receiver_panel()
    p.pack_start(p._receiver, True, True, 0)

    p._device = _create_device_panel()
    p.pack_start(p._device, True, True, 0)

    p.pack_start(Gtk.Separator.new(Gtk.Orientation.HORIZONTAL), False, False, 0)  # spacer

    p._buttons = _create_buttons_box()
    p.pack_end(p._buttons, False, False, 0)

    return p


def _create_tree(model):
    tree = Gtk.TreeView()
    tree.set_size_request(330, 0)  # enough width for simple setups
    tree.set_headers_visible(False)
    tree.set_show_expanders(False)
    tree.set_level_indentation(20)
    # tree.set_fixed_height_mode(True)
    tree.set_enable_tree_lines(True)
    tree.set_reorderable(False)
    tree.set_enable_search(False)
    tree.set_model(model)

    def _is_separator(model, item, _ignore=None):
        return model.get_value(item, _COLUMN.PATH) is None

    tree.set_row_separator_func(_is_separator, None)

    icon_cell_renderer = Gtk.CellRendererPixbuf()
    icon_cell_renderer.set_property('stock-size', _TREE_ICON_SIZE)
    icon_column = Gtk.TreeViewColumn('Icon', icon_cell_renderer)
    icon_column.add_attribute(icon_cell_renderer, 'sensitive', _COLUMN.ACTIVE)
    icon_column.add_attribute(icon_cell_renderer, 'icon-name', _COLUMN.ICON)
    tree.append_column(icon_column)

    name_cell_renderer = Gtk.CellRendererText()
    name_column = Gtk.TreeViewColumn('device name', name_cell_renderer)
    name_column.add_attribute(name_cell_renderer, 'sensitive', _COLUMN.ACTIVE)
    name_column.add_attribute(name_cell_renderer, 'text', _COLUMN.NAME)
    name_column.set_expand(True)
    tree.append_column(name_column)
    tree.set_expander_column(name_column)

    status_cell_renderer = Gtk.CellRendererText()
    status_cell_renderer.set_property('scale', 0.85)
    status_cell_renderer.set_property('xalign', 1)
    status_column = Gtk.TreeViewColumn('status text', status_cell_renderer)
    status_column.add_attribute(status_cell_renderer, 'sensitive', _COLUMN.ACTIVE)
    status_column.add_attribute(status_cell_renderer, 'text', _COLUMN.STATUS_TEXT)
    status_column.set_expand(True)
    tree.append_column(status_column)

    battery_cell_renderer = Gtk.CellRendererPixbuf()
    battery_cell_renderer.set_property('stock-size', _TREE_ICON_SIZE)
    battery_column = Gtk.TreeViewColumn('status icon', battery_cell_renderer)
    battery_column.add_attribute(battery_cell_renderer, 'sensitive', _COLUMN.ACTIVE)
    battery_column.add_attribute(battery_cell_renderer, 'icon-name', _COLUMN.STATUS_ICON)
    tree.append_column(battery_column)

    return tree


def _create_window_layout():
    assert _tree is not None
    assert _details is not None
    assert _info is not None
    assert _empty is not None

    assert _tree.get_selection().get_mode() == Gtk.SelectionMode.SINGLE
    _tree.get_selection().connect('changed', _device_selected)

    tree_scroll = Gtk.ScrolledWindow()
    tree_scroll.add(_tree)
    tree_scroll.set_policy(Gtk.PolicyType.NEVER, Gtk.PolicyType.AUTOMATIC)
    tree_scroll.set_shadow_type(Gtk.ShadowType.IN)

    tree_panel = Gtk.Box.new(Gtk.Orientation.VERTICAL, 0)
    tree_panel.set_homogeneous(False)
    tree_panel.pack_start(tree_scroll, True, True, 0)
    tree_panel.pack_start(_details, False, False, 0)

    panel = Gtk.Box.new(Gtk.Orientation.HORIZONTAL, 16)
    panel.pack_start(tree_panel, False, False, 0)
    panel.pack_start(_info, True, True, 0)
    panel.pack_start(_empty, True, True, 0)

    bottom_buttons_box = Gtk.ButtonBox(Gtk.Orientation.HORIZONTAL)
    bottom_buttons_box.set_layout(Gtk.ButtonBoxStyle.START)
    bottom_buttons_box.set_spacing(20)
    quit_button = _new_button(_('Quit %s') % NAME, 'application-exit', _SMALL_BUTTON_ICON_SIZE, clicked=destroy)
    bottom_buttons_box.add(quit_button)
    about_button = _new_button(_('About %s') % NAME, 'help-about', _SMALL_BUTTON_ICON_SIZE, clicked=_show_about_window)
    bottom_buttons_box.add(about_button)
    diversion_button = _new_button(
        _('Rule Editor'), '', _SMALL_BUTTON_ICON_SIZE, clicked=lambda *_trigger: _show_diversion_window(_model)
    )
    bottom_buttons_box.add(diversion_button)
    bottom_buttons_box.set_child_secondary(diversion_button, True)

    # solaar_version = Gtk.Label()
    # solaar_version.set_markup('<small>' + NAME + ' v' + VERSION + '</small>')
    # bottom_buttons_box.add(solaar_version)
    # bottom_buttons_box.set_child_secondary(solaar_version, True)

    vbox = Gtk.Box.new(Gtk.Orientation.VERTICAL, 8)
    vbox.set_border_width(8)
    vbox.pack_start(panel, True, True, 0)
    vbox.pack_end(bottom_buttons_box, False, False, 0)
    vbox.show_all()

    _details.set_visible(False)
    _info.set_visible(False)
    return vbox


def _create(delete_action):
    window = Gtk.Window()
    window.set_title(NAME)
    window.set_role('status-window')

    # window.set_type_hint(Gdk.WindowTypeHint.UTILITY)
    # window.set_skip_taskbar_hint(True)
    # window.set_skip_pager_hint(True)
    window.connect('delete-event', delete_action)

    vbox = _create_window_layout()
    window.add(vbox)

    geometry = Gdk.Geometry()
    geometry.min_width = 600
    geometry.min_height = 320
    window.set_geometry_hints(vbox, geometry, Gdk.WindowHints.MIN_SIZE)
    window.set_position(Gtk.WindowPosition.CENTER)

    style = window.get_style_context()
    style.add_class('solaar')

    return window


#
# window updates
#


def _find_selected_device():
    selection = _tree.get_selection()
    model, item = selection.get_selected()
    return model.get_value(item, _COLUMN.DEVICE) if item else None


def _find_selected_device_id():
    selection = _tree.get_selection()
    model, item = selection.get_selected()
    if item:
        return _model.get_value(item, _COLUMN.PATH), _model.get_value(item, _COLUMN.NUMBER)


# triggered by changing selection in the tree
def _device_selected(selection):
    model, item = selection.get_selected()
    device = model.get_value(item, _COLUMN.DEVICE) if item else None
    # if _log.isEnabledFor(_DEBUG):
    #     _log.debug("window tree selected device %s", device)
    if device:
        _update_info_panel(device, full=True)
    else:
        # When removing a receiver, one of its children may get automatically selected
        # before the tree had time to remove them as well.
        # Rather than chase around for another device to select, just clear the selection.
        _tree.get_selection().unselect_all()
        _update_info_panel(None, full=True)


def _receiver_row(receiver_path, receiver=None):
    assert receiver_path
    r = _model.get_iter_first()
    while r:
        r = _model.iter_next(r)

    item = _model.get_iter_first()
    while item:
        # first row matching the path must be the receiver one
        if _model.get_value(item, _COLUMN.PATH) == receiver_path:
            return item
        item = _model.iter_next(item)

    if not item and receiver:
        icon_name = _icons.device_icon_name(receiver.name)
        status_text = None
        status_icon = None
        row_data = (receiver_path, 0, True, receiver.name, icon_name, status_text, status_icon, receiver)
        assert len(row_data) == len(_TREE_SEPATATOR)
        if _log.isEnabledFor(_DEBUG):
            _log.debug('new receiver row %s', row_data)
        item = _model.append(None, row_data)
        if _TREE_SEPATATOR:
            _model.append(None, _TREE_SEPATATOR)

    return item or None


def _device_row(receiver_path, device_number, device=None):
    assert receiver_path
    assert device_number is not None

    receiver_row = _receiver_row(receiver_path, None if device is None else device.receiver)

    if device_number == 0xFF or device_number == 0x0:  # direct-connected device, receiver row is device row
        if receiver_row:
            return receiver_row
        item = None
        new_child_index = 0
    else:
        item = _model.iter_children(receiver_row)
        new_child_index = 0
        while item:
            if _model.get_value(item, _COLUMN.PATH) != receiver_path:
                _log.warn(
                    'path for device row %s different from path for receiver %s', _model.get_value(item, _COLUMN.PATH),
                    receiver_path
                )
            item_number = _model.get_value(item, _COLUMN.NUMBER)
            if item_number == device_number:
                return item
            if item_number > device_number:
                item = None
                break
            new_child_index += 1
            item = _model.iter_next(item)

    if not item and device:
        icon_name = _icons.device_icon_name(device.name, device.kind)
        status_text = None
        status_icon = None
        row_data = (
            receiver_path, device_number, bool(device.online), device.codename, icon_name, status_text, status_icon, device
        )
        assert len(row_data) == len(_TREE_SEPATATOR)
        if _log.isEnabledFor(_DEBUG):
            _log.debug('new device row %s at index %d', row_data, new_child_index)
        item = _model.insert(receiver_row, new_child_index, row_data)

    return item or None


#
#
#


def select(receiver_path, device_number=None):
    assert _window
    assert receiver_path is not None
    if device_number is None:
        item = _receiver_row(receiver_path)
    else:
        item = _device_row(receiver_path, device_number)
    if item:
        selection = _tree.get_selection()
        selection.select_iter(item)
    else:
        _log.warn('select(%s, %s) failed to find an item', receiver_path, device_number)


def _hide(w, _ignore=None):
    assert w == _window
    # some window managers move the window to 0,0 after hide()
    # so try to remember the last position
    position = _window.get_position()
    _window.hide()
    _window.move(*position)
    return True


def popup(trigger=None, receiver_path=None, device_id=None):
    if receiver_path:
        select(receiver_path, device_id)
    _window.present()
    return True


def toggle(trigger=None):
    if _window.get_visible():
        _hide(_window)
    else:
        _window.present()


#
#
#


def _update_details(button):
    assert button
    visible = button.get_active()

    if visible:
        # _details._text.set_markup('<small>reading...</small>')

        def _details_items(device, read_all=False):
            # If read_all is False, only return stuff that is ~100% already
            # cached, and involves no HID++ calls.

            yield (_('Path'), device.path)
            if device.kind is None:
                # 046d is the Logitech vendor id
                yield (_('USB ID'), '046d:' + device.product_id)

                if read_all:
                    yield (_('Serial'), device.serial)
                else:
                    yield (_('Serial'), '...')

            else:
                # yield ('Codename', device.codename)
                yield (_('Index'), device.number)
                if device.wpid:
                    yield (_('Wireless PID'), device.wpid)
                if device.product_id:
                    yield (_('Product ID'), '046d:' + device.product_id)
                hid_version = device.protocol
                yield (_('Protocol'), 'HID++ %1.1f' % hid_version if hid_version else _('Unknown'))
                if read_all and device.polling_rate:
                    yield (
                        _('Polling rate'), _('%(rate)d ms (%(rate_hz)dHz)') % {
                            'rate': device.polling_rate,
                            'rate_hz': 1000 // device.polling_rate
                        }
                    )

                if read_all or not device.online:
                    yield (_('Serial'), device.serial)
                else:
                    yield (_('Serial'), '...')
                if read_all and device.unitId and device.unitId != device.serial:
                    yield (_('Unit ID'), device.unitId)

            if read_all:
                if device.firmware:
                    for fw in list(device.firmware):
                        yield ('  ' + _(str(fw.kind)), (fw.name + ' ' + fw.version).strip())
            elif device.kind is None or device.online:
                yield ('  %s' % _('Firmware'), '...')

            flag_bits = device.status.get(_K.NOTIFICATION_FLAGS)
            if flag_bits is not None:
                flag_names = ('(%s)' % _('none'), ) if flag_bits == 0 else _hidpp10.NOTIFICATION_FLAG.flag_names(flag_bits)
                yield (_('Notifications'), ('\n%15s' % ' ').join(flag_names))

        def _set_details(text):
            _details._text.set_markup(text)

        def _make_text(items):
            text = '\n'.join('%-13s: %s' % (name, value) for name, value in items)
            return '<small><tt>' + text + '</tt></small>'

        def _displayable_items(items):
            for name, value in items:
                value = GLib.markup_escape_text(str(value).replace('\x00', '')).strip()
                if value:
                    yield name, value

        def _read_slow(device):
            items = _details_items(selected_device, True)
            items = _displayable_items(items)
            text = _make_text(items)
            if device == _details._current_device:
                GLib.idle_add(_set_details, text)

        selected_device = _find_selected_device()
        assert selected_device
        _details._current_device = selected_device

        read_all = not (selected_device.kind is None or selected_device.online)
        items = _details_items(selected_device, read_all)
        _set_details(_make_text(items))

        if read_all:
            _details._current_device = None
        else:
            _ui_async(_read_slow, selected_device)

    _details.set_visible(visible)


def _update_receiver_panel(receiver, panel, buttons, full=False):
    assert receiver

    devices_count = len(receiver)

    paired_text = _(
        _('No device paired.')
    ) if devices_count == 0 else ngettext('%(count)s paired device.', '%(count)s paired devices.', devices_count) % {
        'count': devices_count
    }

    if (receiver.max_devices > 0):
        paired_text += '\n\n<small>%s</small>' % ngettext(
            'Up to %(max_count)s device can be paired to this receiver.',
            'Up to %(max_count)s devices can be paired to this receiver.', receiver.max_devices
        ) % {
            'max_count': receiver.max_devices
        }
    elif devices_count > 0:
        paired_text += '\n\n<small>%s</small>' % _('Only one device can be paired to this receiver.')
    pairings = receiver.remaining_pairings()
    if (pairings is not None and pairings >= 0):
        paired_text += '\n<small>%s</small>' % (
            ngettext('This receiver has %d pairing remaining.', 'This receiver has %d pairings remaining.', pairings) %
            pairings
        )

    panel._count.set_markup(paired_text)

    is_pairing = receiver.status.lock_open
    if is_pairing:
        panel._scanning.set_visible(True)
        if not panel._spinner.get_visible():
            panel._spinner.start()
        panel._spinner.set_visible(True)
    else:
        panel._scanning.set_visible(False)
        if panel._spinner.get_visible():
            panel._spinner.stop()
        panel._spinner.set_visible(False)

    panel.set_visible(True)

    # b._insecure.set_visible(False)
    buttons._unpair.set_visible(False)

    if not is_pairing and (receiver.remaining_pairings() is None or receiver.remaining_pairings() != 0) and \
       (receiver.re_pairs or devices_count < receiver.max_devices):
        buttons._pair.set_sensitive(True)
    else:
        buttons._pair.set_sensitive(False)

    buttons._pair.set_visible(True)


def _update_device_panel(device, panel, buttons, full=False):
    assert device
    is_online = bool(device.online)
    panel.set_sensitive(is_online)

    if device.status.get(_K.BATTERY_LEVEL) is None:
        device.status.read_battery(device)

    battery_level = device.status.get(_K.BATTERY_LEVEL)
    battery_voltage = device.status.get(_K.BATTERY_VOLTAGE)
    if battery_level is None and battery_voltage is None:
        panel._battery.set_visible(False)
    else:
        panel._battery.set_visible(True)
        battery_next_level = device.status.get(_K.BATTERY_NEXT_LEVEL)
        charging = device.status.get(_K.BATTERY_CHARGING)
        icon_name = _icons.battery(battery_level, charging)
        panel._battery._icon.set_from_icon_name(icon_name, _INFO_ICON_SIZE)
        panel._battery._icon.set_sensitive(True)
        panel._battery._text.set_sensitive(is_online)

        if battery_voltage is not None:
            panel._battery._label.set_text(_('Battery Voltage'))
            text = '%dmV' % battery_voltage
            tooltip_text = _('Voltage reported by battery')
        else:
            panel._battery._label.set_text(_('Battery Level'))
            text = ''
            tooltip_text = _('Approximate level reported by battery')
        if battery_voltage is not None and battery_level is not None:
            text += ', '
        if battery_level is not None:
            text += _(str(battery_level)) if isinstance(battery_level, _NamedInt) else '%d%%' % battery_level
        if battery_next_level is not None and not charging:
            if isinstance(battery_next_level, _NamedInt):
                text += '<small> (' + _('next reported ') + _(str(battery_next_level)) + ')</small>'
            else:
                text += '<small> (' + _('next reported ') + ('%d%%' % battery_next_level) + ')</small>'
            tooltip_text = tooltip_text + _(' and next level to be reported.')
        if is_online:
            if charging:
                text += ' <small>(%s)</small>' % _('charging')
        else:
            text += ' <small>(%s)</small>' % _('last known')

        panel._battery._text.set_markup(text)
        panel._battery.set_tooltip_text(tooltip_text)

    if device.status.get(_K.LINK_ENCRYPTED) is None:
        panel._secure.set_visible(False)
    elif is_online:
        panel._secure.set_visible(True)
        panel._secure._icon.set_visible(True)
        if device.status.get(_K.LINK_ENCRYPTED) is True:
            panel._secure._text.set_text(_('encrypted'))
            panel._secure._icon.set_from_icon_name('security-high', _INFO_ICON_SIZE)
            panel._secure.set_tooltip_text(_('The wireless link between this device and its receiver is encrypted.'))
        else:
            panel._secure._text.set_text(_('not encrypted'))
            panel._secure._icon.set_from_icon_name('security-low', _INFO_ICON_SIZE)
            panel._secure.set_tooltip_text(
                _(
                    'The wireless link between this device and its receiver is not encrypted.\n'
                    'This is a security issue for pointing devices, and a major security issue for text-input devices.'
                )
            )
    else:
        panel._secure.set_visible(True)
        panel._secure._icon.set_visible(False)
        panel._secure._text.set_markup('<small>%s</small>' % _('offline'))
        panel._secure.set_tooltip_text('')

    if is_online:
        light_level = device.status.get(_K.LIGHT_LEVEL)
        if light_level is None:
            panel._lux.set_visible(False)
        else:
            panel._lux._icon.set_from_icon_name(_icons.lux(light_level), _INFO_ICON_SIZE)
            panel._lux._text.set_text(_('%(light_level)d lux') % {'light_level': light_level})
            panel._lux.set_visible(True)
    else:
        panel._lux.set_visible(False)

    buttons._pair.set_visible(False)
    buttons._unpair.set_sensitive(device.receiver.may_unpair if device.receiver else False)
    buttons._unpair.set_visible(True)

    panel.set_visible(True)

    if full:
        _config_panel.update(device, is_online)


def _update_info_panel(device, full=False):
    if device is None:
        # no selected device, show the 'empty' panel
        _details.set_visible(False)
        _info.set_visible(False)
        _empty.set_visible(True)
        return

    # a receiver must be valid
    # a device must be paired
    assert device

    _info._title.set_markup('<b>%s</b>' % device.name)
    icon_name = _icons.device_icon_name(device.name, device.kind)
    _info._icon.set_from_icon_name(icon_name, _DEVICE_ICON_SIZE)

    if device.kind is None:
        _info._device.set_visible(False)
        _info._icon.set_sensitive(True)
        _info._title.set_sensitive(True)
        _update_receiver_panel(device, _info._receiver, _info._buttons, full)
    else:
        _info._receiver.set_visible(False)
        is_online = bool(device.online)
        _info._icon.set_sensitive(is_online)
        _info._title.set_sensitive(is_online)
        _update_device_panel(device, _info._device, _info._buttons, full)

    _empty.set_visible(False)
    _info.set_visible(True)

    if full:
        _update_details(_info._buttons._details)


#
# window layout:
#  +--------------------------------+
#  |  tree      | receiver  | empty |
#  |            | or device |       |
#  |------------| status    |       |
#  | details    |           |       |
#  |--------------------------------|
#  | (about)                        |
#  +--------------------------------|
# either the status or empty panel is visible at any point
# the details panel can be toggle on/off

_model = None
_tree = None
_details = None
_info = None
_empty = None
_window = None


def init(show_window, hide_on_close):
    Gtk.Window.set_default_icon_name(NAME.lower())
<<<<<<< HEAD
    # GTK installed on macOS via homebrew does not support SVG icons and won't
    # be able to load them.
    _icon = _icons.icon_file(NAME.lower())
    if _icon:
        Gtk.Window.set_default_icon_from_file(_icon)
=======
>>>>>>> d9e5e339

    global _model, _tree, _details, _info, _empty, _window
    _model = Gtk.TreeStore(*_COLUMN_TYPES)
    _tree = _create_tree(_model)
    _details = _create_details_panel()
    _info = _create_info_panel()
    _empty = _create_empty_panel()
    _window = _create(_hide if hide_on_close else destroy)
    if show_window:
        _window.present()


def destroy(_ignore1=None, _ignore2=None):
    global _model, _tree, _details, _info, _empty, _window
    w, _window = _window, None
    w.destroy()
    w = None
    _config_panel.destroy()

    _empty = None
    _info = None
    _details = None
    _tree = None
    _model = None


def update(device, need_popup=False, refresh=False):
    if _window is None:
        return

    assert device is not None

    if need_popup:
        popup()

    selected_device_id = _find_selected_device_id()

    if device.kind is None:  # receiver
        # receiver
        is_alive = bool(device)
        item = _receiver_row(device.path, device if is_alive else None)

        if is_alive and item:
            was_pairing = bool(_model.get_value(item, _COLUMN.STATUS_ICON))
            is_pairing = (not device.isDevice) and bool(device.status.lock_open)
            _model.set_value(item, _COLUMN.STATUS_ICON, 'network-wireless' if is_pairing else _CAN_SET_ROW_NONE)

            if selected_device_id == (device.path, 0):
                full_update = need_popup or was_pairing != is_pairing
                _update_info_panel(device, full=full_update)

        elif item:
            if _TREE_SEPATATOR:
                separator = _model.iter_next(item)
                if separator:
                    _model.remove(separator)
            _model.remove(item)

    else:
        path = device.receiver.path if device.receiver is not None else device.path
        assert device.number is not None and device.number >= 0, 'invalid device number' + str(device.number)
        item = _device_row(path, device.number, device if bool(device) else None)

        if bool(device) and item:
            update_device(device, item, selected_device_id, need_popup, full=refresh)
        elif item:
            _model.remove(item)
            _config_panel.clean(device)

    # make sure all rows are visible
    _tree.expand_all()


def update_device(device, item, selected_device_id, need_popup, full=False):
    was_online = _model.get_value(item, _COLUMN.ACTIVE)
    is_online = bool(device.online)
    _model.set_value(item, _COLUMN.ACTIVE, is_online)

    battery_level = device.status.get(_K.BATTERY_LEVEL)
    battery_voltage = device.status.get(_K.BATTERY_VOLTAGE)
    if battery_level is None:
        _model.set_value(item, _COLUMN.STATUS_TEXT, _CAN_SET_ROW_NONE)
        _model.set_value(item, _COLUMN.STATUS_ICON, _CAN_SET_ROW_NONE)
    else:
        if battery_voltage is not None and False:  # Use levels instead of voltage here
            status_text = '%(battery_voltage)dmV' % {'battery_voltage': battery_voltage}
        elif isinstance(battery_level, _NamedInt):
            status_text = _(str(battery_level))
        else:
            status_text = '%(battery_percent)d%%' % {'battery_percent': battery_level}
        _model.set_value(item, _COLUMN.STATUS_TEXT, status_text)

        charging = device.status.get(_K.BATTERY_CHARGING)
        icon_name = _icons.battery(battery_level, charging)
        _model.set_value(item, _COLUMN.STATUS_ICON, icon_name)

    _model.set_value(item, _COLUMN.NAME, device.codename)

    if selected_device_id is None or need_popup:
        select(device.receiver.path if device.receiver else device.path, device.number)
    elif selected_device_id == (device.receiver.path if device.receiver else device.path, device.number):
        full_update = full or was_online != is_online
        _update_info_panel(device, full=full_update)


def find_device(serial):
    assert serial, 'need serial number or unit ID to find a device'
    result = None

    def check(_store, _treepath, row):
        nonlocal result
        device = _model.get_value(row, _COLUMN.DEVICE)
        if device and device.kind and (device.unitId == serial or device.serial == serial):
            result = device
            return True

    _model.foreach(check)
    return result<|MERGE_RESOLUTION|>--- conflicted
+++ resolved
@@ -818,14 +818,6 @@
 
 def init(show_window, hide_on_close):
     Gtk.Window.set_default_icon_name(NAME.lower())
-<<<<<<< HEAD
-    # GTK installed on macOS via homebrew does not support SVG icons and won't
-    # be able to load them.
-    _icon = _icons.icon_file(NAME.lower())
-    if _icon:
-        Gtk.Window.set_default_icon_from_file(_icon)
-=======
->>>>>>> d9e5e339
 
     global _model, _tree, _details, _info, _empty, _window
     _model = Gtk.TreeStore(*_COLUMN_TYPES)
