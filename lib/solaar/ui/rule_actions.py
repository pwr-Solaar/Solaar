## Copyright (C) Solaar Contributors
##
## This program is free software; you can redistribute it and/or modify
## it under the terms of the GNU General Public License as published by
## the Free Software Foundation; either version 2 of the License, or
## (at your option) any later version.
##
## This program is distributed in the hope that it will be useful,
## but WITHOUT ANY WARRANTY; without even the implied warranty of
## MERCHANTABILITY or FITNESS FOR A PARTICULAR PURPOSE.  See the
## GNU General Public License for more details.
##
## You should have received a copy of the GNU General Public License along
## with this program; if not, write to the Free Software Foundation, Inc.,
## 51 Franklin Street, Fifth Floor, Boston, MA 02110-1301 USA.

from shlex import quote as shlex_quote

from gi.repository import Gtk
<<<<<<< HEAD
from logitech_receiver import diversion as _DIV
from logitech_receiver.diversion import buttons as _buttons
=======
from logitech_receiver import diversion
from logitech_receiver.diversion import CLICK
from logitech_receiver.diversion import DEPRESS
from logitech_receiver.diversion import RELEASE
from logitech_receiver.diversion import XK_KEYS
from logitech_receiver.diversion import buttons
>>>>>>> fdd2c799

from solaar.i18n import _
from solaar.ui.rule_base import CompletionEntry
from solaar.ui.rule_base import RuleComponentUI


class ActionUI(RuleComponentUI):
    CLASS = diversion.Action

    @classmethod
    def icon_name(cls):
        return "go-next"


class KeyPressUI(ActionUI):
<<<<<<< HEAD
    CLASS = _DIV.KeyPress
    KEY_NAMES = [k[3:] if k.startswith("XK_") else k for k, v in _DIV.XK_KEYS.items() if isinstance(v, int)]
=======
    CLASS = diversion.KeyPress
    KEY_NAMES = [k[3:] if k.startswith("XK_") else k for k, v in XK_KEYS.items() if isinstance(v, int)]
>>>>>>> fdd2c799

    def create_widgets(self):
        self.widgets = {}
        self.fields = []
        self.label = Gtk.Label(
            label=_("Simulate a chorded key click or depress or release.\nOn Wayland requires write access to /dev/uinput."),
            halign=Gtk.Align.CENTER,
        )
        self.widgets[self.label] = (0, 0, 5, 1)
        self.del_btns = []
        self.add_btn = Gtk.Button(label=_("Add key"), halign=Gtk.Align.CENTER, valign=Gtk.Align.END, hexpand=True)
        self.add_btn.connect("clicked", self._clicked_add)
        self.widgets[self.add_btn] = (1, 1, 1, 1)
        self.action_clicked_radio = Gtk.RadioButton.new_with_label_from_widget(None, _("Click"))
        self.action_clicked_radio.connect("toggled", self._on_update, _DIV.CLICK)
        self.widgets[self.action_clicked_radio] = (0, 3, 1, 1)
        self.action_pressed_radio = Gtk.RadioButton.new_with_label_from_widget(self.action_clicked_radio, _("Depress"))
        self.action_pressed_radio.connect("toggled", self._on_update, _DIV.DEPRESS)
        self.widgets[self.action_pressed_radio] = (1, 3, 1, 1)
        self.action_released_radio = Gtk.RadioButton.new_with_label_from_widget(self.action_pressed_radio, _("Release"))
        self.action_released_radio.connect("toggled", self._on_update, _DIV.RELEASE)
        self.widgets[self.action_released_radio] = (2, 3, 1, 1)

    def _create_field(self):
        field_entry = CompletionEntry(self.KEY_NAMES, halign=Gtk.Align.CENTER, valign=Gtk.Align.END, hexpand=True)
        field_entry.connect("changed", self._on_update)
        self.fields.append(field_entry)
        self.widgets[field_entry] = (len(self.fields) - 1, 1, 1, 1)
        return field_entry

    def _create_del_btn(self):
        btn = Gtk.Button(label=_("Delete"), halign=Gtk.Align.CENTER, valign=Gtk.Align.START, hexpand=True)
        self.del_btns.append(btn)
        self.widgets[btn] = (len(self.del_btns) - 1, 2, 1, 1)
        btn.connect("clicked", self._clicked_del, len(self.del_btns) - 1)
        return btn

    def _clicked_add(self, _btn):
        keys, action = self.component.regularize_args(self.collect_value())
        self.component.__init__([keys + [""], action], warn=False)
        self.show(self.component, editable=True)
        self.fields[len(self.component.key_names) - 1].grab_focus()

    def _clicked_del(self, _btn, pos):
        keys, action = self.component.regularize_args(self.collect_value())
        keys.pop(pos)
        self.component.__init__([keys, action], warn=False)
        self.show(self.component, editable=True)
        self._on_update_callback()

    def _on_update(self, *args):
        super()._on_update(*args)
        for i, f in enumerate(self.fields):
            if f.get_visible():
                icon = (
                    "dialog-warning"
                    if i < len(self.component.key_names) and self.component.key_names[i] not in self.KEY_NAMES
                    else ""
                )
                f.set_icon_from_icon_name(Gtk.EntryIconPosition.SECONDARY, icon)

    def show(self, component, editable=True):
        n = len(component.key_names)
        while len(self.fields) < n:
            self._create_field()
            self._create_del_btn()

        self.widgets[self.add_btn] = (n, 1, 1, 1)
        super().show(component, editable)
        for i in range(n):
            field_entry = self.fields[i]
            with self.ignore_changes():
                field_entry.set_text(component.key_names[i])
            field_entry.set_size_request(int(0.3 * self.panel.get_toplevel().get_size()[0]), 0)
            field_entry.show_all()
            self.del_btns[i].show()
        for i in range(n, len(self.fields)):
            self.fields[i].hide()
            self.del_btns[i].hide()

    def collect_value(self):
        action = (
            _DIV.CLICK
            if self.action_clicked_radio.get_active()
            else _DIV.DEPRESS
            if self.action_pressed_radio.get_active()
            else _DIV.RELEASE
        )
        return [[f.get_text().strip() for f in self.fields if f.get_visible()], action]

    @classmethod
    def left_label(cls, component):
        return _("Key press")

    @classmethod
    def right_label(cls, component):
        return " + ".join(component.key_names) + ("  (" + component.action + ")" if component.action != _DIV.CLICK else "")


class MouseScrollUI(ActionUI):
    CLASS = diversion.MouseScroll
    MIN_VALUE = -2000
    MAX_VALUE = 2000

    def create_widgets(self):
        self.widgets = {}
        self.label = Gtk.Label(
            label=_("Simulate a mouse scroll.\nOn Wayland requires write access to /dev/uinput."), halign=Gtk.Align.CENTER
        )
        self.widgets[self.label] = (0, 0, 4, 1)
        self.label_x = Gtk.Label(label="x", halign=Gtk.Align.END, valign=Gtk.Align.END, hexpand=True)
        self.label_y = Gtk.Label(label="y", halign=Gtk.Align.END, valign=Gtk.Align.END, hexpand=True)
        self.field_x = Gtk.SpinButton.new_with_range(self.MIN_VALUE, self.MAX_VALUE, 1)
        self.field_y = Gtk.SpinButton.new_with_range(self.MIN_VALUE, self.MAX_VALUE, 1)
        for f in [self.field_x, self.field_y]:
            f.set_halign(Gtk.Align.CENTER)
            f.set_valign(Gtk.Align.START)
        self.field_x.connect("changed", self._on_update)
        self.field_y.connect("changed", self._on_update)
        self.widgets[self.label_x] = (0, 1, 1, 1)
        self.widgets[self.field_x] = (1, 1, 1, 1)
        self.widgets[self.label_y] = (2, 1, 1, 1)
        self.widgets[self.field_y] = (3, 1, 1, 1)

    @classmethod
    def __parse(cls, v):
        try:
            # allow floats, but round them down
            return int(float(v))
        except (TypeError, ValueError):
            return 0

    def show(self, component, editable=True):
        super().show(component, editable)
        with self.ignore_changes():
            self.field_x.set_value(self.__parse(component.amounts[0] if len(component.amounts) >= 1 else 0))
            self.field_y.set_value(self.__parse(component.amounts[1] if len(component.amounts) >= 2 else 0))

    def collect_value(self):
        return [int(self.field_x.get_value()), int(self.field_y.get_value())]

    @classmethod
    def left_label(cls, component):
        return _("Mouse scroll")

    @classmethod
    def right_label(cls, component):
        x = y = 0
        x = cls.__parse(component.amounts[0] if len(component.amounts) >= 1 else 0)
        y = cls.__parse(component.amounts[1] if len(component.amounts) >= 2 else 0)
        return f"{x}, {y}"


class MouseClickUI(ActionUI):
    CLASS = diversion.MouseClick
    MIN_VALUE = 1
    MAX_VALUE = 9
<<<<<<< HEAD
    BUTTONS = list(_buttons.keys())
    ACTIONS = [_DIV.CLICK, _DIV.DEPRESS, _DIV.RELEASE]
=======
    BUTTONS = list(buttons.keys())
    ACTIONS = [CLICK, DEPRESS, RELEASE]
>>>>>>> fdd2c799

    def create_widgets(self):
        self.widgets = {}
        self.label = Gtk.Label(
            label=_("Simulate a mouse click.\nOn Wayland requires write access to /dev/uinput."), halign=Gtk.Align.CENTER
        )
        self.widgets[self.label] = (0, 0, 4, 1)
        self.label_b = Gtk.Label(label=_("Button"), halign=Gtk.Align.END, valign=Gtk.Align.CENTER, hexpand=True)
        self.label_c = Gtk.Label(label=_("Count and Action"), halign=Gtk.Align.END, valign=Gtk.Align.CENTER, hexpand=True)
        self.field_b = CompletionEntry(self.BUTTONS)
        self.field_c = Gtk.SpinButton.new_with_range(self.MIN_VALUE, self.MAX_VALUE, 1)
        self.field_d = CompletionEntry(self.ACTIONS)
        for f in [self.field_b, self.field_c]:
            f.set_halign(Gtk.Align.CENTER)
            f.set_valign(Gtk.Align.START)
        self.field_b.connect("changed", self._on_update)
        self.field_c.connect("changed", self._on_update)
        self.field_d.connect("changed", self._on_update)
        self.widgets[self.label_b] = (0, 1, 1, 1)
        self.widgets[self.field_b] = (1, 1, 1, 1)
        self.widgets[self.label_c] = (2, 1, 1, 1)
        self.widgets[self.field_c] = (3, 1, 1, 1)
        self.widgets[self.field_d] = (4, 1, 1, 1)

    def show(self, component, editable=True):
        super().show(component, editable)
        with self.ignore_changes():
            self.field_b.set_text(str(component.button) if component.button else "")
            if isinstance(component.count, int):
                self.field_c.set_value(component.count)
                self.field_d.set_text(_DIV.CLICK)
            else:
                self.field_c.set_value(1)
                self.field_d.set_text(component.count)

    def collect_value(self):
        b, c, d = self.field_b.get_text(), int(self.field_c.get_value()), self.field_d.get_text()
        if b not in self.BUTTONS:
            b = "unknown"
        if d != _DIV.CLICK:
            c = d
        return [b, c]

    @classmethod
    def left_label(cls, component):
        return _("Mouse click")

    @classmethod
    def right_label(cls, component):
        return f'{component.button} ({"x" if isinstance(component.count, int) else ""}{component.count})'


class ExecuteUI(ActionUI):
    CLASS = diversion.Execute

    def create_widgets(self):
        self.widgets = {}
        self.label = Gtk.Label(label=_("Execute a command with arguments."), halign=Gtk.Align.CENTER)
        self.widgets[self.label] = (0, 0, 5, 1)
        self.fields = []
        self.add_btn = Gtk.Button(label=_("Add argument"), halign=Gtk.Align.CENTER, valign=Gtk.Align.END, hexpand=True)
        self.del_btns = []
        self.add_btn.connect("clicked", self._clicked_add)
        self.widgets[self.add_btn] = (1, 1, 1, 1)

    def _create_field(self):
        field_entry = Gtk.Entry(halign=Gtk.Align.CENTER, valign=Gtk.Align.END, hexpand=True)
        field_entry.set_size_request(150, 0)
        field_entry.connect("changed", self._on_update)
        self.fields.append(field_entry)
        self.widgets[field_entry] = (len(self.fields) - 1, 1, 1, 1)
        return field_entry

    def _create_del_btn(self):
        btn = Gtk.Button(label=_("Delete"), halign=Gtk.Align.CENTER, valign=Gtk.Align.START, hexpand=True)
        btn.set_size_request(150, 0)
        self.del_btns.append(btn)
        self.widgets[btn] = (len(self.del_btns) - 1, 2, 1, 1)
        btn.connect("clicked", self._clicked_del, len(self.del_btns) - 1)
        return btn

    def _clicked_add(self, *_args):
        self.component.__init__(self.collect_value() + [""], warn=False)
        self.show(self.component, editable=True)
        self.fields[len(self.component.args) - 1].grab_focus()

    def _clicked_del(self, _btn, pos):
        v = self.collect_value()
        v.pop(pos)
        self.component.__init__(v, warn=False)
        self.show(self.component, editable=True)
        self._on_update_callback()

    def show(self, component, editable=True):
        n = len(component.args)
        while len(self.fields) < n:
            self._create_field()
            self._create_del_btn()
        for i in range(n):
            field_entry = self.fields[i]
            with self.ignore_changes():
                field_entry.set_text(component.args[i])
            self.del_btns[i].show()
        self.widgets[self.add_btn] = (n + 1, 1, 1, 1)
        super().show(component, editable)
        for i in range(n, len(self.fields)):
            self.fields[i].hide()
            self.del_btns[i].hide()
        self.add_btn.set_valign(Gtk.Align.END if n >= 1 else Gtk.Align.CENTER)

    def collect_value(self):
        return [f.get_text() for f in self.fields if f.get_visible()]

    @classmethod
    def left_label(cls, component):
        return _("Execute")

    @classmethod
    def right_label(cls, component):
        return " ".join([shlex_quote(a) for a in component.args])<|MERGE_RESOLUTION|>--- conflicted
+++ resolved
@@ -17,17 +17,12 @@
 from shlex import quote as shlex_quote
 
 from gi.repository import Gtk
-<<<<<<< HEAD
-from logitech_receiver import diversion as _DIV
-from logitech_receiver.diversion import buttons as _buttons
-=======
 from logitech_receiver import diversion
 from logitech_receiver.diversion import CLICK
 from logitech_receiver.diversion import DEPRESS
 from logitech_receiver.diversion import RELEASE
 from logitech_receiver.diversion import XK_KEYS
 from logitech_receiver.diversion import buttons
->>>>>>> fdd2c799
 
 from solaar.i18n import _
 from solaar.ui.rule_base import CompletionEntry
@@ -43,13 +38,8 @@
 
 
 class KeyPressUI(ActionUI):
-<<<<<<< HEAD
-    CLASS = _DIV.KeyPress
-    KEY_NAMES = [k[3:] if k.startswith("XK_") else k for k, v in _DIV.XK_KEYS.items() if isinstance(v, int)]
-=======
     CLASS = diversion.KeyPress
     KEY_NAMES = [k[3:] if k.startswith("XK_") else k for k, v in XK_KEYS.items() if isinstance(v, int)]
->>>>>>> fdd2c799
 
     def create_widgets(self):
         self.widgets = {}
@@ -207,13 +197,8 @@
     CLASS = diversion.MouseClick
     MIN_VALUE = 1
     MAX_VALUE = 9
-<<<<<<< HEAD
-    BUTTONS = list(_buttons.keys())
-    ACTIONS = [_DIV.CLICK, _DIV.DEPRESS, _DIV.RELEASE]
-=======
     BUTTONS = list(buttons.keys())
     ACTIONS = [CLICK, DEPRESS, RELEASE]
->>>>>>> fdd2c799
 
     def create_widgets(self):
         self.widgets = {}
