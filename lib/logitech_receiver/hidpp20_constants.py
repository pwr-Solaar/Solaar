--- conflicted
+++ resolved
@@ -212,21 +212,6 @@
     BUSY = 0x08
     UNSUPPORTED = 0x09
 
-<<<<<<< HEAD
-
-class Error(IntEnum):
-    unknown = (0x01,)
-    invalid_argument = (0x02,)
-    out_of_range = (0x03,)
-    hardware_error = (0x04,)
-    logitech_internal = (0x05,)
-    invalid_feature_index = (0x06,)
-    invalid_function = (0x07,)
-    busy = (0x08,)
-    unsupported = (0x09,)
-
-=======
->>>>>>> 979b2a44
 
 # Gesture Ids for feature GESTURE_2
 GESTURE = NamedInts(
