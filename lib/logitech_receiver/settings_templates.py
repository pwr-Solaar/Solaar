# -*- python-mode -*-
# -*- coding: UTF-8 -*-

## Copyright (C) 2012-2013  Daniel Pavel
##
## This program is free software; you can redistribute it and/or modify
## it under the terms of the GNU General Public License as published by
## the Free Software Foundation; either version 2 of the License, or
## (at your option) any later version.
##
## This program is distributed in the hope that it will be useful,
## but WITHOUT ANY WARRANTY; without even the implied warranty of
## MERCHANTABILITY or FITNESS FOR A PARTICULAR PURPOSE.  See the
## GNU General Public License for more details.
##
## You should have received a copy of the GNU General Public License along
## with this program; if not, write to the Free Software Foundation, Inc.,
## 51 Franklin Street, Fifth Floor, Boston, MA 02110-1301 USA.

from __future__ import absolute_import, division, print_function, unicode_literals


from .i18n import _
from . import hidpp10 as _hidpp10
from . import hidpp20 as _hidpp20
from .common import (
				bytes2int as _bytes2int,
				int2bytes as _int2bytes,
				NamedInts as _NamedInts,
				unpack as _unpack,
			)
from .settings import (
				KIND as _KIND,
				Setting as _Setting,
				RegisterRW as _RegisterRW,
				FeatureRW as _FeatureRW,
				BooleanValidator as _BooleanV,
				ChoicesValidator as _ChoicesV,
				RangeValidator as _RangeV,
			)

_DK = _hidpp10.DEVICE_KIND
_R = _hidpp10.REGISTERS
_F = _hidpp20.FEATURE

#
# pre-defined basic setting descriptors
#

def register_toggle(name, register,
					true_value=_BooleanV.default_true,
					false_value=_BooleanV.default_false,
					mask=_BooleanV.default_mask,
					label=None, description=None, device_kinds=None):
	validator = _BooleanV(true_value=true_value, false_value=false_value, mask=mask)
	rw = _RegisterRW(register)
	return _Setting(name, rw, validator, label=label, description=description, device_kinds=device_kinds)


def register_choices(name, register, choices,
					kind=_KIND.choice,
					label=None, description=None, device_kinds=None):
	assert choices
	validator = _ChoicesV(choices)
	rw = _RegisterRW(register)
	return _Setting(name, rw, validator, kind=kind, label=label, description=description, device_kinds=device_kinds)


def feature_toggle(name, feature,
					read_function_id=_FeatureRW.default_read_fnid,
					write_function_id=_FeatureRW.default_write_fnid,
					true_value=_BooleanV.default_true,
					false_value=_BooleanV.default_false,
					mask=_BooleanV.default_mask,
					label=None, description=None, device_kinds=None):
	validator = _BooleanV(true_value=true_value, false_value=false_value, mask=mask)
	rw = _FeatureRW(feature, read_function_id, write_function_id)
	return _Setting(name, rw, validator, label=label, description=description, device_kinds=device_kinds)

def feature_choices(name, feature, choices,
					read_function_id, write_function_id,
					bytes_count=None,
					label=None, description=None, device_kinds=None):
	assert choices
	validator = _ChoicesV(choices, bytes_count=bytes_count)
	rw = _FeatureRW(feature, read_function_id, write_function_id)
	return _Setting(name, rw, validator, kind=_KIND.choice, label=label, description=description, device_kinds=device_kinds)

def feature_choices_dynamic(name, feature, choices_callback,
					read_function_id, write_function_id,
					bytes_count=None,
					label=None, description=None, device_kinds=None):
	# Proxy that obtains choices dynamically from a device
	def instantiate(device):
		# Obtain choices for this feature
		choices = choices_callback(device)
		setting = feature_choices(name, feature, choices,
						read_function_id, write_function_id,
						bytes_count=bytes_count,
						label=None, description=None, device_kinds=None)
		return setting(device)
	return instantiate

def feature_range(name, feature, min_value, max_value,
					read_function_id=_FeatureRW.default_read_fnid,
					write_function_id=_FeatureRW.default_write_fnid,
					rw=None,
					bytes_count=None,
					label=None, description=None, device_kinds=None):
	validator = _RangeV(min_value, max_value, bytes_count=bytes_count)
	if rw is None:
		rw = _FeatureRW(feature, read_function_id, write_function_id)
	return _Setting(name, rw, validator, kind=_KIND.range, label=label, description=description, device_kinds=device_kinds)

#
# common strings for settings
#

_SMOOTH_SCROLL = ('smooth-scroll', _("Smooth Scrolling"),
							_("High-sensitivity mode for vertical scroll with the wheel."))
_HIRES_INV = ('hires-smooth-invert', _("High Resolution Wheel Invert"),
							_("High-sensitivity wheel invert mode for vertical scroll."))
_HIRES_RES = ('hires-smooth-resolution', _("Wheel Resolution"),
							_("High-sensitivity mode for vertical scroll with the wheel."))
_SIDE_SCROLL = ('side-scroll', _("Side Scrolling"),
							_("When disabled, pushing the wheel sideways sends custom button events\n"
							"instead of the standard side-scrolling events."))
_DPI = ('dpi', _("Sensitivity (DPI)"), None)
_POINTER_SPEED = ('pointer_speed', _("Sensitivity (Pointer Speed)"), None)
_FN_SWAP = ('fn-swap', _("Swap Fx function"),
							_("When set, the F1..F12 keys will activate their special function,\n"
						 	"and you must hold the FN key to activate their standard function.")
						 	+ '\n\n' +
						 	_("When unset, the F1..F12 keys will activate their standard function,\n"
						 	"and you must hold the FN key to activate their special function."))
_HAND_DETECTION = ('hand-detection', _("Hand Detection"),
							_("Turn on illumination when the hands hover over the keyboard."))
_SMART_SHIFT = ('smart-shift', _("Smart Shift"),
							_("Automatically switch the mouse wheel between ratchet and freespin mode.\n"
							"The mouse wheel is always free at 0, and always locked at 50"))
#
#
#

def _register_hand_detection(register=_R.keyboard_hand_detection,
					true_value=b'\x00\x00\x00', false_value=b'\x00\x00\x30', mask=b'\x00\x00\xFF'):
	return register_toggle(_HAND_DETECTION[0], register, true_value=true_value, false_value=false_value,
					label=_HAND_DETECTION[1], description=_HAND_DETECTION[2],
<<<<<<< HEAD
					device_kind=(_DK.keyboard,))
=======
					device_kinds=(_DK.keyboard,))
>>>>>>> db4bffd4

def _register_fn_swap(register=_R.keyboard_fn_swap, true_value=b'\x00\x01', mask=b'\x00\x01'):
	return register_toggle(_FN_SWAP[0], register, true_value=true_value, mask=mask,
					label=_FN_SWAP[1], description=_FN_SWAP[2],
<<<<<<< HEAD
					device_kind=(_DK.keyboard,))
=======
					device_kinds=(_DK.keyboard,))
>>>>>>> db4bffd4

def _register_smooth_scroll(register=_R.mouse_button_flags, true_value=0x40, mask=0x40):
	return register_toggle(_SMOOTH_SCROLL[0], register, true_value=true_value, mask=mask,
					label=_SMOOTH_SCROLL[1], description=_SMOOTH_SCROLL[2],
<<<<<<< HEAD
					device_kind=(_DK.mouse, _DK.trackball))
=======
					device_kinds=(_DK.mouse, _DK.trackball))
>>>>>>> db4bffd4

def _register_side_scroll(register=_R.mouse_button_flags, true_value=0x02, mask=0x02):
	return register_toggle(_SIDE_SCROLL[0], register, true_value=true_value, mask=mask,
 					label=_SIDE_SCROLL[1], description=_SIDE_SCROLL[2],
<<<<<<< HEAD
					device_kind=(_DK.mouse, _DK.trackball))
=======
					device_kinds=(_DK.mouse, _DK.trackball))
>>>>>>> db4bffd4

def _register_dpi(register=_R.mouse_dpi, choices=None):
	return register_choices(_DPI[0], register, choices,
					label=_DPI[1], description=_DPI[2],
<<<<<<< HEAD
					device_kind=(_DK.mouse, _DK.trackball))
=======
					device_kinds=(_DK.mouse, _DK.trackball))
>>>>>>> db4bffd4


def _feature_fn_swap():
	return feature_toggle(_FN_SWAP[0], _F.FN_INVERSION,
					label=_FN_SWAP[1], description=_FN_SWAP[2],
<<<<<<< HEAD
					device_kind=(_DK.keyboard,))
=======
					device_kinds=(_DK.keyboard,))
>>>>>>> db4bffd4

def _feature_new_fn_swap():
	return feature_toggle(_FN_SWAP[0], _F.NEW_FN_INVERSION,
					label=_FN_SWAP[1], description=_FN_SWAP[2],
<<<<<<< HEAD
					device_kind=(_DK.keyboard,))

def _feature_k375s_fn_swap():
	return feature_toggle(_FN_SWAP[0], _F.K375S_FN_INVERSION,
					label=_FN_SWAP[1], description=_FN_SWAP[2],
					device_kind=(_DK.keyboard,))
=======
					device_kinds=(_DK.keyboard,))
>>>>>>> db4bffd4

def _feature_smooth_scroll():
	return feature_toggle(_SMOOTH_SCROLL[0], _F.HI_RES_SCROLLING,
					label=_SMOOTH_SCROLL[1], description=_SMOOTH_SCROLL[2],
<<<<<<< HEAD
					device_kind=(_DK.mouse, _DK.trackball))
=======
					device_kinds=(_DK.mouse, _DK.trackball))
>>>>>>> db4bffd4

def _feature_lowres_smooth_scroll():
	return feature_toggle(_SMOOTH_SCROLL[0], _F.LOWRES_WHEEL,
					label=_SMOOTH_SCROLL[1], description=_SMOOTH_SCROLL[2],
<<<<<<< HEAD
					device_kind=(_DK.mouse, _DK.trackball))
=======
					device_kinds=(_DK.mouse, _DK.trackball))
>>>>>>> db4bffd4
def _feature_hires_smooth_invert():
	return feature_toggle(_HIRES_INV[0], _F.HIRES_WHEEL,
					read_function_id=0x10,
					write_function_id=0x20,
					true_value=0x04, mask=0x04,
					label=_HIRES_INV[1], description=_HIRES_INV[2],
<<<<<<< HEAD
					device_kind=(_DK.mouse, _DK.trackball))
=======
					device_kinds=(_DK.mouse, _DK.trackball))
>>>>>>> db4bffd4

def _feature_hires_smooth_resolution():
	return feature_toggle(_HIRES_RES[0], _F.HIRES_WHEEL,
					read_function_id=0x10,
					write_function_id=0x20,
					true_value=0x02, mask=0x02,
					label=_HIRES_RES[1], description=_HIRES_RES[2],
<<<<<<< HEAD
					device_kind=(_DK.mouse, _DK.trackball))
=======
					device_kinds=(_DK.mouse, _DK.trackball))
>>>>>>> db4bffd4

def _feature_smart_shift():
	_MIN_SMART_SHIFT_VALUE = 0
	_MAX_SMART_SHIFT_VALUE = 50
	class _SmartShiftRW(_FeatureRW):
		def __init__(self, feature):
			super(_SmartShiftRW, self).__init__(feature)

		def read(self, device):
			value = super(_SmartShiftRW, self).read(device)
			if _bytes2int(value[0:1]) == 1:
				# Mode = Freespin, map to minimum
				return _int2bytes(_MIN_SMART_SHIFT_VALUE, count=1)
			else:
				# Mode = smart shift, map to the value, capped at maximum
				threshold = min(_bytes2int(value[1:2]), _MAX_SMART_SHIFT_VALUE)
				return _int2bytes(threshold, count=1)

		def write(self, device, data_bytes):
			threshold = _bytes2int(data_bytes)
			# Freespin at minimum
			mode = 1 if threshold == _MIN_SMART_SHIFT_VALUE else 2

			# Ratchet at maximum
			if threshold == _MAX_SMART_SHIFT_VALUE:
				threshold = 255

			data = _int2bytes(mode, count=1) + _int2bytes(threshold, count=1) * 2
			return super(_SmartShiftRW, self).write(device, data)

	return feature_range(_SMART_SHIFT[0], _F.SMART_SHIFT,
	                _MIN_SMART_SHIFT_VALUE, _MAX_SMART_SHIFT_VALUE,
					bytes_count=1,
					rw=_SmartShiftRW(_F.SMART_SHIFT),
					label=_SMART_SHIFT[1], description=_SMART_SHIFT[2],
<<<<<<< HEAD
					device_kind=(_DK.mouse, _DK.trackball))
=======
					device_kinds=(_DK.mouse, _DK.trackball))
>>>>>>> db4bffd4

def _feature_adjustable_dpi_choices(device):
	# [1] getSensorDpiList(sensorIdx)
	reply = device.feature_request(_F.ADJUSTABLE_DPI, 0x10)
	# Should not happen, but might happen when the user unplugs device while the
	# query is being executed. TODO retry logic?
	assert reply, 'Oops, DPI list cannot be retrieved!'
	dpi_list = []
	step = None
	for val in _unpack('!7H', reply[1:1+14]):
		if val == 0:
			break
		if val >> 13 == 0b111:
			assert step is None and len(dpi_list) == 1, \
					'Invalid DPI list item: %r' % val
			step = val & 0x1fff
		else:
			dpi_list.append(val)
	if step:
		assert len(dpi_list) == 2, 'Invalid DPI list range: %r' % dpi_list
		dpi_list = range(dpi_list[0], dpi_list[1] + 1, step)
	return _NamedInts.list(dpi_list)

def _feature_adjustable_dpi():
	"""Pointer Speed feature"""
	# Assume sensorIdx 0 (there is only one sensor)
	# [2] getSensorDpi(sensorIdx) -> sensorIdx, dpiMSB, dpiLSB
	# [3] setSensorDpi(sensorIdx, dpi)
	return feature_choices_dynamic(_DPI[0], _F.ADJUSTABLE_DPI,
					_feature_adjustable_dpi_choices,
					read_function_id=0x20,
					write_function_id=0x30,
					bytes_count=3,
					label=_DPI[1], description=_DPI[2],
<<<<<<< HEAD
					device_kind=(_DK.mouse, _DK.trackball))
=======
					device_kinds=(_DK.mouse, _DK.trackball))
>>>>>>> db4bffd4

def _feature_pointer_speed():
	"""Pointer Speed feature"""
	# min and max values taken from usb traces of Win software
	return feature_range(_POINTER_SPEED[0], _F.POINTER_SPEED, 0x002e, 0x01ff,
					read_function_id=0x0,
					write_function_id=0x10,
					bytes_count=2,
					label=_POINTER_SPEED[1], description=_POINTER_SPEED[2],
<<<<<<< HEAD
					device_kind=(_DK.mouse, _DK.trackball))
=======
					device_kinds=(_DK.mouse, _DK.trackball))
>>>>>>> db4bffd4
#
#
#

from collections import namedtuple
_SETTINGS_LIST = namedtuple('_SETTINGS_LIST', [
					'fn_swap',
					'new_fn_swap',
					'k375s_fn_swap',
					'smooth_scroll',
					'lowres_smooth_scroll',
					'hires_smooth_invert',
					'hires_smooth_resolution',
					'side_scroll',
					'dpi',
					'pointer_speed',
					'hand_detection',
					'typing_illumination',
					'smart_shift',
					])
del namedtuple

RegisterSettings = _SETTINGS_LIST(
				fn_swap=_register_fn_swap,
				new_fn_swap=None,
				k375s_fn_swap=None,
				smooth_scroll=_register_smooth_scroll,
				lowres_smooth_scroll=None,
				hires_smooth_invert=None,
				hires_smooth_resolution=None,
				side_scroll=_register_side_scroll,
				dpi=_register_dpi,
				pointer_speed=None,
				hand_detection=_register_hand_detection,
				typing_illumination=None,
				smart_shift=None,
			)
FeatureSettings =  _SETTINGS_LIST(
				fn_swap=_feature_fn_swap,
				new_fn_swap=_feature_new_fn_swap,
				k375s_fn_swap=_feature_k375s_fn_swap,
				smooth_scroll=_feature_smooth_scroll,
				lowres_smooth_scroll=_feature_lowres_smooth_scroll,
				hires_smooth_invert=_feature_hires_smooth_invert,
				hires_smooth_resolution=_feature_hires_smooth_resolution,
				side_scroll=None,
				dpi=_feature_adjustable_dpi,
				pointer_speed=_feature_pointer_speed,
				hand_detection=None,
				typing_illumination=None,
				smart_shift=_feature_smart_shift,
			)

del _SETTINGS_LIST

#
#
#

def check_feature_settings(device, already_known):
	"""Try to auto-detect device settings by the HID++ 2.0 features they have."""
	if device.features is None:
		return
	if device.protocol and device.protocol < 2.0:
		return

	def check_feature(name, featureId, field_name=None):
		"""
		:param name: user-visible setting name.
		:param featureId: the numeric Feature ID for this setting.
		:param field_name: override the FeatureSettings name if it is
		different from the user-visible setting name. Useful if there
		are multiple features for the same setting.
		"""
		if not featureId in device.features:
			return
		if any(s.name == name for s in already_known):
			return
		if not field_name:
			# Convert user-visible settings name for FeatureSettings
			field_name = name.replace('-', '_')
		feature = getattr(FeatureSettings, field_name)()
		already_known.append(feature(device))

	check_feature(_SMOOTH_SCROLL[0], _F.HI_RES_SCROLLING)
	check_feature(_SMOOTH_SCROLL[0], _F.LOWRES_WHEEL)
	check_feature(_HIRES_INV[0],     _F.HIRES_WHEEL, "hires_smooth_invert")
	check_feature(_HIRES_RES[0],     _F.HIRES_WHEEL, "hires_smooth_resolution")
	check_feature(_FN_SWAP[0],       _F.FN_INVERSION)
	check_feature(_FN_SWAP[0],       _F.NEW_FN_INVERSION, 'new_fn_swap')
	check_feature(_FN_SWAP[0],       _F.K375S_FN_INVERSION, 'k375s_fn_swap')
	check_feature(_DPI[0],           _F.ADJUSTABLE_DPI)
	check_feature(_POINTER_SPEED[0], _F.POINTER_SPEED)
	check_feature(_SMART_SHIFT[0],   _F.SMART_SHIFT)<|MERGE_RESOLUTION|>--- conflicted
+++ resolved
@@ -146,100 +146,60 @@
 					true_value=b'\x00\x00\x00', false_value=b'\x00\x00\x30', mask=b'\x00\x00\xFF'):
 	return register_toggle(_HAND_DETECTION[0], register, true_value=true_value, false_value=false_value,
 					label=_HAND_DETECTION[1], description=_HAND_DETECTION[2],
-<<<<<<< HEAD
-					device_kind=(_DK.keyboard,))
-=======
 					device_kinds=(_DK.keyboard,))
->>>>>>> db4bffd4
 
 def _register_fn_swap(register=_R.keyboard_fn_swap, true_value=b'\x00\x01', mask=b'\x00\x01'):
 	return register_toggle(_FN_SWAP[0], register, true_value=true_value, mask=mask,
 					label=_FN_SWAP[1], description=_FN_SWAP[2],
-<<<<<<< HEAD
-					device_kind=(_DK.keyboard,))
-=======
 					device_kinds=(_DK.keyboard,))
->>>>>>> db4bffd4
 
 def _register_smooth_scroll(register=_R.mouse_button_flags, true_value=0x40, mask=0x40):
 	return register_toggle(_SMOOTH_SCROLL[0], register, true_value=true_value, mask=mask,
 					label=_SMOOTH_SCROLL[1], description=_SMOOTH_SCROLL[2],
-<<<<<<< HEAD
-					device_kind=(_DK.mouse, _DK.trackball))
-=======
-					device_kinds=(_DK.mouse, _DK.trackball))
->>>>>>> db4bffd4
+					device_kinds=(_DK.mouse, _DK.trackball))
 
 def _register_side_scroll(register=_R.mouse_button_flags, true_value=0x02, mask=0x02):
 	return register_toggle(_SIDE_SCROLL[0], register, true_value=true_value, mask=mask,
  					label=_SIDE_SCROLL[1], description=_SIDE_SCROLL[2],
-<<<<<<< HEAD
-					device_kind=(_DK.mouse, _DK.trackball))
-=======
-					device_kinds=(_DK.mouse, _DK.trackball))
->>>>>>> db4bffd4
+					device_kinds=(_DK.mouse, _DK.trackball))
 
 def _register_dpi(register=_R.mouse_dpi, choices=None):
 	return register_choices(_DPI[0], register, choices,
 					label=_DPI[1], description=_DPI[2],
-<<<<<<< HEAD
-					device_kind=(_DK.mouse, _DK.trackball))
-=======
-					device_kinds=(_DK.mouse, _DK.trackball))
->>>>>>> db4bffd4
+					device_kinds=(_DK.mouse, _DK.trackball))
 
 
 def _feature_fn_swap():
 	return feature_toggle(_FN_SWAP[0], _F.FN_INVERSION,
 					label=_FN_SWAP[1], description=_FN_SWAP[2],
-<<<<<<< HEAD
-					device_kind=(_DK.keyboard,))
-=======
 					device_kinds=(_DK.keyboard,))
->>>>>>> db4bffd4
 
 def _feature_new_fn_swap():
 	return feature_toggle(_FN_SWAP[0], _F.NEW_FN_INVERSION,
 					label=_FN_SWAP[1], description=_FN_SWAP[2],
-<<<<<<< HEAD
-					device_kind=(_DK.keyboard,))
+                                        device_kinds=(_DK.keyboard,))
 
 def _feature_k375s_fn_swap():
 	return feature_toggle(_FN_SWAP[0], _F.K375S_FN_INVERSION,
 					label=_FN_SWAP[1], description=_FN_SWAP[2],
-					device_kind=(_DK.keyboard,))
-=======
 					device_kinds=(_DK.keyboard,))
->>>>>>> db4bffd4
 
 def _feature_smooth_scroll():
 	return feature_toggle(_SMOOTH_SCROLL[0], _F.HI_RES_SCROLLING,
 					label=_SMOOTH_SCROLL[1], description=_SMOOTH_SCROLL[2],
-<<<<<<< HEAD
-					device_kind=(_DK.mouse, _DK.trackball))
-=======
-					device_kinds=(_DK.mouse, _DK.trackball))
->>>>>>> db4bffd4
+					device_kinds=(_DK.mouse, _DK.trackball))
 
 def _feature_lowres_smooth_scroll():
 	return feature_toggle(_SMOOTH_SCROLL[0], _F.LOWRES_WHEEL,
 					label=_SMOOTH_SCROLL[1], description=_SMOOTH_SCROLL[2],
-<<<<<<< HEAD
-					device_kind=(_DK.mouse, _DK.trackball))
-=======
-					device_kinds=(_DK.mouse, _DK.trackball))
->>>>>>> db4bffd4
+					device_kinds=(_DK.mouse, _DK.trackball))
 def _feature_hires_smooth_invert():
 	return feature_toggle(_HIRES_INV[0], _F.HIRES_WHEEL,
 					read_function_id=0x10,
 					write_function_id=0x20,
 					true_value=0x04, mask=0x04,
 					label=_HIRES_INV[1], description=_HIRES_INV[2],
-<<<<<<< HEAD
-					device_kind=(_DK.mouse, _DK.trackball))
-=======
-					device_kinds=(_DK.mouse, _DK.trackball))
->>>>>>> db4bffd4
+					device_kinds=(_DK.mouse, _DK.trackball))
 
 def _feature_hires_smooth_resolution():
 	return feature_toggle(_HIRES_RES[0], _F.HIRES_WHEEL,
@@ -247,11 +207,7 @@
 					write_function_id=0x20,
 					true_value=0x02, mask=0x02,
 					label=_HIRES_RES[1], description=_HIRES_RES[2],
-<<<<<<< HEAD
-					device_kind=(_DK.mouse, _DK.trackball))
-=======
-					device_kinds=(_DK.mouse, _DK.trackball))
->>>>>>> db4bffd4
+					device_kinds=(_DK.mouse, _DK.trackball))
 
 def _feature_smart_shift():
 	_MIN_SMART_SHIFT_VALUE = 0
@@ -287,11 +243,7 @@
 					bytes_count=1,
 					rw=_SmartShiftRW(_F.SMART_SHIFT),
 					label=_SMART_SHIFT[1], description=_SMART_SHIFT[2],
-<<<<<<< HEAD
-					device_kind=(_DK.mouse, _DK.trackball))
-=======
-					device_kinds=(_DK.mouse, _DK.trackball))
->>>>>>> db4bffd4
+					device_kinds=(_DK.mouse, _DK.trackball))
 
 def _feature_adjustable_dpi_choices(device):
 	# [1] getSensorDpiList(sensorIdx)
@@ -326,11 +278,7 @@
 					write_function_id=0x30,
 					bytes_count=3,
 					label=_DPI[1], description=_DPI[2],
-<<<<<<< HEAD
-					device_kind=(_DK.mouse, _DK.trackball))
-=======
-					device_kinds=(_DK.mouse, _DK.trackball))
->>>>>>> db4bffd4
+					device_kinds=(_DK.mouse, _DK.trackball))
 
 def _feature_pointer_speed():
 	"""Pointer Speed feature"""
@@ -340,11 +288,7 @@
 					write_function_id=0x10,
 					bytes_count=2,
 					label=_POINTER_SPEED[1], description=_POINTER_SPEED[2],
-<<<<<<< HEAD
-					device_kind=(_DK.mouse, _DK.trackball))
-=======
-					device_kinds=(_DK.mouse, _DK.trackball))
->>>>>>> db4bffd4
+					device_kinds=(_DK.mouse, _DK.trackball))
 #
 #
 #
