--- conflicted
+++ resolved
@@ -433,12 +433,8 @@
         receiver.pairing.new_device = None
     pair_error = ord(notification.data[:1])
     if pair_error:
-<<<<<<< HEAD
         error_string = hidpp10_constants.PairingError(pair_error).label
         receiver.pairing.error = error_string
-=======
-        receiver.pairing.error = error_string = hidpp10_constants.PairingError(pair_error).name
->>>>>>> 62aaeac5
         receiver.pairing.new_device = None
         logger.warning("pairing error %d: %s", pair_error, error_string)
     receiver.changed(reason=reason)
