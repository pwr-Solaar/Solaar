--- conflicted
+++ resolved
@@ -678,711 +678,6 @@
         reply = device.feature_request(self.feature, self.write_fnid, key_bytes, data_bytes, no_reply=self.no_reply)
         return reply if not self.no_reply else True
 
-
-<<<<<<< HEAD
-=======
-class Validator:
-    @classmethod
-    def build(cls, setting_class, device, **kwargs):
-        return cls(**kwargs)
-
-    @classmethod
-    def to_string(cls, value):
-        return str(value)
-
-    def compare(self, args, current):
-        if len(args) != 1:
-            return False
-        return args[0] == current
-
-
-class BooleanValidator(Validator):
-    __slots__ = ("true_value", "false_value", "read_skip_byte_count", "write_prefix_bytes", "mask", "needs_current_value")
-
-    kind = KIND.toggle
-    default_true = 0x01
-    default_false = 0x00
-    # mask specifies all the affected bits in the value
-    default_mask = 0xFF
-
-    def __init__(
-        self,
-        true_value=default_true,
-        false_value=default_false,
-        mask=default_mask,
-        read_skip_byte_count=0,
-        write_prefix_bytes=b"",
-    ):
-        if isinstance(true_value, int):
-            assert isinstance(false_value, int)
-            if mask is None:
-                mask = self.default_mask
-            else:
-                assert isinstance(mask, int)
-            assert true_value & false_value == 0
-            assert true_value & mask == true_value
-            assert false_value & mask == false_value
-            self.needs_current_value = mask != self.default_mask
-        elif isinstance(true_value, bytes):
-            if false_value is None or false_value == self.default_false:
-                false_value = b"\x00" * len(true_value)
-            else:
-                assert isinstance(false_value, bytes)
-            if mask is None or mask == self.default_mask:
-                mask = b"\xff" * len(true_value)
-            else:
-                assert isinstance(mask, bytes)
-            assert len(mask) == len(true_value) == len(false_value)
-            tv = _bytes2int(true_value)
-            fv = _bytes2int(false_value)
-            mv = _bytes2int(mask)
-            assert tv != fv  # true and false might be something other than bit values
-            assert tv & mv == tv
-            assert fv & mv == fv
-            self.needs_current_value = any(m != 0xFF for m in mask)
-        else:
-            raise Exception(f"invalid mask '{mask!r}', type {type(mask)}")
-
-        self.true_value = true_value
-        self.false_value = false_value
-        self.mask = mask
-        self.read_skip_byte_count = read_skip_byte_count
-        self.write_prefix_bytes = write_prefix_bytes
-
-    def validate_read(self, reply_bytes):
-        reply_bytes = reply_bytes[self.read_skip_byte_count :]
-        if isinstance(self.mask, int):
-            reply_value = ord(reply_bytes[:1]) & self.mask
-            if logger.isEnabledFor(logging.DEBUG):
-                logger.debug("BooleanValidator: validate read %r => %02X", reply_bytes, reply_value)
-            if reply_value == self.true_value:
-                return True
-            if reply_value == self.false_value:
-                return False
-            logger.warning(
-                "BooleanValidator: reply %02X mismatched %02X/%02X/%02X",
-                reply_value,
-                self.true_value,
-                self.false_value,
-                self.mask,
-            )
-            return False
-
-        count = len(self.mask)
-        mask = _bytes2int(self.mask)
-        reply_value = _bytes2int(reply_bytes[:count]) & mask
-
-        true_value = _bytes2int(self.true_value)
-        if reply_value == true_value:
-            return True
-
-        false_value = _bytes2int(self.false_value)
-        if reply_value == false_value:
-            return False
-
-        logger.warning(
-            "BooleanValidator: reply %r mismatched %r/%r/%r", reply_bytes, self.true_value, self.false_value, self.mask
-        )
-        return False
-
-    def prepare_write(self, new_value, current_value=None):
-        if new_value is None:
-            new_value = False
-        else:
-            assert isinstance(new_value, bool), f"New value {new_value} for boolean setting is not a boolean"
-
-        to_write = self.true_value if new_value else self.false_value
-
-        if isinstance(self.mask, int):
-            if current_value is not None and self.needs_current_value:
-                to_write |= ord(current_value[:1]) & (0xFF ^ self.mask)
-            if current_value is not None and to_write == ord(current_value[:1]):
-                return None
-            to_write = bytes([to_write])
-        else:
-            to_write = bytearray(to_write)
-            count = len(self.mask)
-            for i in range(0, count):
-                b = ord(to_write[i : i + 1])
-                m = ord(self.mask[i : i + 1])
-                assert b & m == b
-                # b &= m
-                if current_value is not None and self.needs_current_value:
-                    b |= ord(current_value[i : i + 1]) & (0xFF ^ m)
-                to_write[i] = b
-            to_write = bytes(to_write)
-
-            if current_value is not None and to_write == current_value[: len(to_write)]:
-                return None
-
-        if logger.isEnabledFor(logging.DEBUG):
-            logger.debug("BooleanValidator: prepare_write(%s, %s) => %r", new_value, current_value, to_write)
-
-        return self.write_prefix_bytes + to_write
-
-    def acceptable(self, args, current):
-        if len(args) != 1:
-            return None
-        val = bool_or_toggle(current, args[0])
-        return [val] if val is not None else None
-
-
-class BitFieldValidator(Validator):
-    __slots__ = ("byte_count", "options")
-
-    kind = KIND.multiple_toggle
-
-    def __init__(self, options, byte_count=None):
-        assert isinstance(options, list)
-        self.options = options
-        self.byte_count = (max(x.bit_length() for x in options) + 7) // 8
-        if byte_count:
-            assert isinstance(byte_count, int) and byte_count >= self.byte_count
-            self.byte_count = byte_count
-
-    def to_string(self, value):
-        def element_to_string(key, val):
-            k = next((k for k in self.options if int(key) == k), None)
-            return str(k) + ":" + str(val) if k is not None else "?"
-
-        return "{" + ", ".join([element_to_string(k, value[k]) for k in value]) + "}"
-
-    def validate_read(self, reply_bytes):
-        r = _bytes2int(reply_bytes[: self.byte_count])
-        value = {int(k): False for k in self.options}
-        m = 1
-        for _ignore in range(8 * self.byte_count):
-            if m in self.options:
-                value[int(m)] = bool(r & m)
-            m <<= 1
-        return value
-
-    def prepare_write(self, new_value):
-        assert isinstance(new_value, dict)
-        w = 0
-        for k, v in new_value.items():
-            if v:
-                w |= int(k)
-        return _int2bytes(w, self.byte_count)
-
-    def get_options(self):
-        return self.options
-
-    def acceptable(self, args, current):
-        if len(args) != 2:
-            return None
-        key = next((key for key in self.options if key == args[0]), None)
-        if key is None:
-            return None
-        val = bool_or_toggle(current[int(key)], args[1])
-        return None if val is None else [int(key), val]
-
-    def compare(self, args, current):
-        if len(args) != 2:
-            return False
-        key = next((key for key in self.options if key == args[0]), None)
-        if key is None:
-            return False
-        return args[1] == current[int(key)]
-
-
-class BitFieldWithOffsetAndMaskValidator(Validator):
-    __slots__ = ("byte_count", "options", "_option_from_key", "_mask_from_offset", "_option_from_offset_mask")
-
-    kind = KIND.multiple_toggle
-    sep = 0x01
-
-    def __init__(self, options, om_method=None, byte_count=None):
-        assert isinstance(options, list)
-        # each element of options is an instance of a class
-        # that has an id (which is used as an index in other dictionaries)
-        # and where om_method is a method that returns a byte offset and byte mask
-        # that says how to access and modify the bit toggle for the option
-        self.options = options
-        self.om_method = om_method
-        # to retrieve the options efficiently:
-        self._option_from_key = {}
-        self._mask_from_offset = {}
-        self._option_from_offset_mask = {}
-        for opt in options:
-            offset, mask = om_method(opt)
-            self._option_from_key[int(opt)] = opt
-            try:
-                self._mask_from_offset[offset] |= mask
-            except KeyError:
-                self._mask_from_offset[offset] = mask
-            try:
-                mask_to_opt = self._option_from_offset_mask[offset]
-            except KeyError:
-                mask_to_opt = {}
-                self._option_from_offset_mask[offset] = mask_to_opt
-            mask_to_opt[mask] = opt
-        self.byte_count = (max(om_method(x)[1].bit_length() for x in options) + 7) // 8  # is this correct??
-        if byte_count:
-            assert isinstance(byte_count, int) and byte_count >= self.byte_count
-            self.byte_count = byte_count
-
-    def prepare_read(self):
-        r = []
-        for offset, mask in self._mask_from_offset.items():
-            b = offset << (8 * (self.byte_count + 1))
-            b |= (self.sep << (8 * self.byte_count)) | mask
-            r.append(_int2bytes(b, self.byte_count + 2))
-        return r
-
-    def prepare_read_key(self, key):
-        option = self._option_from_key.get(key, None)
-        if option is None:
-            return None
-        offset, mask = option.om_method(option)
-        b = offset << (8 * (self.byte_count + 1))
-        b |= (self.sep << (8 * self.byte_count)) | mask
-        return _int2bytes(b, self.byte_count + 2)
-
-    def validate_read(self, reply_bytes_dict):
-        values = {int(k): False for k in self.options}
-        for query, b in reply_bytes_dict.items():
-            offset = _bytes2int(query[0:1])
-            b += (self.byte_count - len(b)) * b"\x00"
-            value = _bytes2int(b[: self.byte_count])
-            mask_to_opt = self._option_from_offset_mask.get(offset, {})
-            m = 1
-            for _ignore in range(8 * self.byte_count):
-                if m in mask_to_opt:
-                    values[int(mask_to_opt[m])] = bool(value & m)
-                m <<= 1
-        return values
-
-    def prepare_write(self, new_value):
-        assert isinstance(new_value, dict)
-        w = {}
-        for k, v in new_value.items():
-            option = self._option_from_key[int(k)]
-            offset, mask = self.om_method(option)
-            if offset not in w:
-                w[offset] = 0
-            if v:
-                w[offset] |= mask
-        return [
-            _int2bytes(
-                (offset << (8 * (2 * self.byte_count + 1)))
-                | (self.sep << (16 * self.byte_count))
-                | (self._mask_from_offset[offset] << (8 * self.byte_count))
-                | value,
-                2 * self.byte_count + 2,
-            )
-            for offset, value in w.items()
-        ]
-
-    def get_options(self):
-        return [int(opt) if isinstance(opt, int) else opt.as_int() for opt in self.options]
-
-    def acceptable(self, args, current):
-        if len(args) != 2:
-            return None
-        key = next((option.id for option in self.options if option.as_int() == args[0]), None)
-        if key is None:
-            return None
-        val = bool_or_toggle(current[int(key)], args[1])
-        return None if val is None else [int(key), val]
-
-    def compare(self, args, current):
-        if len(args) != 2:
-            return False
-        key = next((option.id for option in self.options if option.as_int() == args[0]), None)
-        if key is None:
-            return False
-        return args[1] == current[int(key)]
-
-
-class ChoicesValidator(Validator):
-    """Translates between NamedInts and a byte sequence.
-    :param choices: a list of NamedInts
-    :param byte_count: the size of the derived byte sequence. If None, it
-    will be calculated from the choices."""
-
-    kind = KIND.choice
-
-    def __init__(self, choices=None, byte_count=None, read_skip_byte_count=0, write_prefix_bytes=b""):
-        assert choices is not None
-        assert isinstance(choices, _NamedInts)
-        assert len(choices) > 1
-        self.choices = choices
-        self.needs_current_value = False
-
-        max_bits = max(x.bit_length() for x in choices)
-        self._byte_count = (max_bits // 8) + (1 if max_bits % 8 else 0)
-        if byte_count:
-            assert self._byte_count <= byte_count
-            self._byte_count = byte_count
-        assert self._byte_count < 8
-        self._read_skip_byte_count = read_skip_byte_count
-        self._write_prefix_bytes = write_prefix_bytes if write_prefix_bytes else b""
-        assert self._byte_count + self._read_skip_byte_count <= 14
-        assert self._byte_count + len(self._write_prefix_bytes) <= 14
-
-    def to_string(self, value):
-        return str(self.choices[value]) if isinstance(value, int) else str(value)
-
-    def validate_read(self, reply_bytes):
-        reply_value = _bytes2int(reply_bytes[self._read_skip_byte_count : self._read_skip_byte_count + self._byte_count])
-        valid_value = self.choices[reply_value]
-        assert valid_value is not None, f"{self.__class__.__name__}: failed to validate read value {reply_value:02X}"
-        return valid_value
-
-    def prepare_write(self, new_value, current_value=None):
-        if new_value is None:
-            value = self.choices[:][0]
-        else:
-            value = self.choice(new_value)
-        if value is None:
-            raise ValueError(f"invalid choice {new_value!r}")
-        assert isinstance(value, _NamedInt)
-        return self._write_prefix_bytes + value.bytes(self._byte_count)
-
-    def choice(self, value):
-        if isinstance(value, int):
-            return self.choices[value]
-        try:
-            int(value)
-            if int(value) in self.choices:
-                return self.choices[int(value)]
-        except Exception:
-            pass
-        if value in self.choices:
-            return self.choices[value]
-        else:
-            return None
-
-    def acceptable(self, args, current):
-        choice = self.choice(args[0]) if len(args) == 1 else None
-        return None if choice is None else [choice]
-
-
-class ChoicesMapValidator(ChoicesValidator):
-    kind = KIND.map_choice
-
-    def __init__(
-        self,
-        choices_map,
-        key_byte_count=0,
-        key_postfix_bytes=b"",
-        byte_count=0,
-        read_skip_byte_count=0,
-        write_prefix_bytes=b"",
-        extra_default=None,
-        mask=-1,
-        activate=0,
-    ):
-        assert choices_map is not None
-        assert isinstance(choices_map, dict)
-        max_key_bits = 0
-        max_value_bits = 0
-        for key, choices in choices_map.items():
-            assert isinstance(key, _NamedInt)
-            assert isinstance(choices, _NamedInts)
-            max_key_bits = max(max_key_bits, key.bit_length())
-            for key_value in choices:
-                assert isinstance(key_value, _NamedInt)
-                max_value_bits = max(max_value_bits, key_value.bit_length())
-        self._key_byte_count = (max_key_bits + 7) // 8
-        if key_byte_count:
-            assert self._key_byte_count <= key_byte_count
-            self._key_byte_count = key_byte_count
-        self._byte_count = (max_value_bits + 7) // 8
-        if byte_count:
-            assert self._byte_count <= byte_count
-            self._byte_count = byte_count
-
-        self.choices = choices_map
-        self.needs_current_value = False
-        self.extra_default = extra_default
-        self._key_postfix_bytes = key_postfix_bytes
-        self._read_skip_byte_count = read_skip_byte_count if read_skip_byte_count else 0
-        self._write_prefix_bytes = write_prefix_bytes if write_prefix_bytes else b""
-        self.activate = activate
-        self.mask = mask
-        assert self._byte_count + self._read_skip_byte_count + self._key_byte_count <= 14
-        assert self._byte_count + len(self._write_prefix_bytes) + self._key_byte_count <= 14
-
-    def to_string(self, value):
-        def element_to_string(key, val):
-            k, c = next(((k, c) for k, c in self.choices.items() if int(key) == k), (None, None))
-            return str(k) + ":" + str(c[val]) if k is not None else "?"
-
-        return "{" + ", ".join([element_to_string(k, value[k]) for k in sorted(value)]) + "}"
-
-    def validate_read(self, reply_bytes, key):
-        start = self._key_byte_count + self._read_skip_byte_count
-        end = start + self._byte_count
-        reply_value = _bytes2int(reply_bytes[start:end]) & self.mask
-        # reprogrammable keys starts out as 0, which is not a choice, so don't use assert here
-        if self.extra_default is not None and self.extra_default == reply_value:
-            return int(self.choices[key][0])
-        if reply_value not in self.choices[key]:
-            assert reply_value in self.choices[key], "%s: failed to validate read value %02X" % (
-                self.__class__.__name__,
-                reply_value,
-            )
-        return reply_value
-
-    def prepare_key(self, key):
-        return key.to_bytes(self._key_byte_count, "big") + self._key_postfix_bytes
-
-    def prepare_write(self, key, new_value):
-        choices = self.choices.get(key)
-        if choices is None or (new_value not in choices and new_value != self.extra_default):
-            logger.error("invalid choice %r for %s", new_value, key)
-            return None
-        new_value = new_value | self.activate
-        return self._write_prefix_bytes + new_value.to_bytes(self._byte_count, "big")
-
-    def acceptable(self, args, current):
-        if len(args) != 2:
-            return None
-        key, choices = next(((key, item) for key, item in self.choices.items() if key == args[0]), (None, None))
-        if choices is None or args[1] not in choices:
-            return None
-        choice = next((item for item in choices if item == args[1]), None)
-        return [int(key), int(choice)] if choice is not None else None
-
-    def compare(self, args, current):
-        if len(args) != 2:
-            return False
-        key = next((key for key in self.choices if key == int(args[0])), None)
-        if key is None:
-            return False
-        return args[1] == current[int(key)]
-
-
-class RangeValidator(Validator):
-    kind = KIND.range
-    """Translates between integers and a byte sequence.
-    :param min_value: minimum accepted value (inclusive)
-    :param max_value: maximum accepted value (inclusive)
-    :param byte_count: the size of the derived byte sequence. If None, it
-    will be calculated from the range."""
-    min_value = 0
-    max_value = 255
-
-    @classmethod
-    def build(cls, setting_class, device, **kwargs):
-        kwargs["min_value"] = setting_class.min_value
-        kwargs["max_value"] = setting_class.max_value
-        return cls(**kwargs)
-
-    def __init__(self, min_value=0, max_value=255, byte_count=1):
-        assert max_value > min_value
-        self.min_value = min_value
-        self.max_value = max_value
-        self.needs_current_value = True  # read and check before write (needed for ADC power and probably a good idea anyway)
-
-        self._byte_count = math.ceil(math.log(max_value + 1, 256))
-        if byte_count:
-            assert self._byte_count <= byte_count
-            self._byte_count = byte_count
-        assert self._byte_count < 8
-
-    def validate_read(self, reply_bytes):
-        reply_value = _bytes2int(reply_bytes[: self._byte_count])
-        assert reply_value >= self.min_value, f"{self.__class__.__name__}: failed to validate read value {reply_value:02X}"
-        assert reply_value <= self.max_value, f"{self.__class__.__name__}: failed to validate read value {reply_value:02X}"
-        return reply_value
-
-    def prepare_write(self, new_value, current_value=None):
-        if new_value < self.min_value or new_value > self.max_value:
-            raise ValueError(f"invalid choice {new_value!r}")
-        current_value = self.validate_read(current_value) if current_value is not None else None
-        to_write = _int2bytes(new_value, self._byte_count)
-        # current value is known and same as value to be written return None to signal not to write it
-        return None if current_value is not None and current_value == new_value else to_write
-
-    def acceptable(self, args, current):
-        arg = args[0]
-        #  None if len(args) != 1 or type(arg) != int or arg < self.min_value or arg > self.max_value else args)
-        return None if len(args) != 1 or isinstance(arg, int) or arg < self.min_value or arg > self.max_value else args
-
-    def compare(self, args, current):
-        if len(args) == 1:
-            return args[0] == current
-        elif len(args) == 2:
-            return args[0] <= current and current <= args[1]
-        else:
-            return False
-
-
-class HeteroValidator(Validator):
-    kind = KIND.hetero
-
-    @classmethod
-    def build(cls, setting_class, device, **kwargs):
-        return cls(**kwargs)
-
-    def __init__(self, data_class=None, options=None, readable=True):
-        assert data_class is not None and options is not None
-        self.data_class = data_class
-        self.options = options
-        self.readable = readable
-        self.needs_current_value = False
-
-    def validate_read(self, reply_bytes):
-        if self.readable:
-            reply_value = self.data_class.from_bytes(reply_bytes, options=self.options)
-            return reply_value
-
-    def prepare_write(self, new_value, current_value=None):
-        to_write = new_value.to_bytes(options=self.options)
-        return to_write
-
-    def acceptable(self, args, current):  # should this actually do some checking?
-        return True
-
-
-class PackedRangeValidator(Validator):
-    kind = KIND.packed_range
-    """Several range values, all the same size, all the same min and max"""
-    min_value = 0
-    max_value = 255
-    count = 1
-    rsbc = 0
-    write_prefix_bytes = b""
-
-    def __init__(
-        self, keys, min_value=0, max_value=255, count=1, byte_count=1, read_skip_byte_count=0, write_prefix_bytes=b""
-    ):
-        assert max_value > min_value
-        self.needs_current_value = True
-        self.keys = keys
-        self.min_value = min_value
-        self.max_value = max_value
-        self.count = count
-        self.bc = math.ceil(math.log(max_value + 1 - min(0, min_value), 256))
-        if byte_count:
-            assert self.bc <= byte_count
-            self.bc = byte_count
-        assert self.bc * self.count
-        self.rsbc = read_skip_byte_count
-        self.write_prefix_bytes = write_prefix_bytes
-
-    def validate_read(self, reply_bytes):
-        rvs = {
-            n: _bytes2int(reply_bytes[self.rsbc + n * self.bc : self.rsbc + (n + 1) * self.bc], signed=True)
-            for n in range(self.count)
-        }
-        for n in range(self.count):
-            assert rvs[n] >= self.min_value, f"{self.__class__.__name__}: failed to validate read value {rvs[n]:02X}"
-            assert rvs[n] <= self.max_value, f"{self.__class__.__name__}: failed to validate read value {rvs[n]:02X}"
-        return rvs
-
-    def prepare_write(self, new_values):
-        if len(new_values) != self.count:
-            raise ValueError(f"wrong number of values {new_values!r}")
-        for new_value in new_values.values():
-            if new_value < self.min_value or new_value > self.max_value:
-                raise ValueError(f"invalid value {new_value!r}")
-        bytes = self.write_prefix_bytes + b"".join(_int2bytes(new_values[n], self.bc, signed=True) for n in range(self.count))
-        return bytes
-
-    def acceptable(self, args, current):
-        if len(args) != 2 or int(args[0]) < 0 or int(args[0]) >= self.count:
-            return None
-        return None if not isinstance(args[1], int) or args[1] < self.min_value or args[1] > self.max_value else args
-
-    def compare(self, args, current):
-        logger.warning("compare not implemented for packed range settings")
-        return False
-
-
-class MultipleRangeValidator(Validator):
-    kind = KIND.multiple_range
-
-    def __init__(self, items, sub_items):
-        assert isinstance(items, list)  # each element must have .index and its __int__ must return its id (not its index)
-        assert isinstance(sub_items, dict)
-        # sub_items: items -> class with .minimum, .maximum, .length (in bytes), .id (a string) and .widget (e.g. 'Scale')
-        self.items = items
-        self.keys = _NamedInts(**{str(item): int(item) for item in items})
-        self._item_from_id = {int(k): k for k in items}
-        self.sub_items = sub_items
-
-    def prepare_read_item(self, item):
-        return _int2bytes((self._item_from_id[int(item)].index << 1) | 0xFF, 2)
-
-    def validate_read_item(self, reply_bytes, item):
-        item = self._item_from_id[int(item)]
-        start = 0
-        value = {}
-        for sub_item in self.sub_items[item]:
-            r = reply_bytes[start : start + sub_item.length]
-            if len(r) < sub_item.length:
-                r += b"\x00" * (sub_item.length - len(value))
-            v = _bytes2int(r)
-            if not (sub_item.minimum < v < sub_item.maximum):
-                logger.warning(
-                    f"{self.__class__.__name__}: failed to validate read value for {item}.{sub_item}: "
-                    + f"{v} not in [{sub_item.minimum}..{sub_item.maximum}]"
-                )
-            value[str(sub_item)] = v
-            start += sub_item.length
-        return value
-
-    def prepare_write(self, value):
-        seq = []
-        w = b""
-        for item in value.keys():
-            _item = self._item_from_id[int(item)]
-            b = _int2bytes(_item.index, 1)
-            for sub_item in self.sub_items[_item]:
-                try:
-                    v = value[int(item)][str(sub_item)]
-                except KeyError:
-                    return None
-                if not (sub_item.minimum <= v <= sub_item.maximum):
-                    raise ValueError(
-                        f"invalid choice for {item}.{sub_item}: {v} not in [{sub_item.minimum}..{sub_item.maximum}]"
-                    )
-                b += _int2bytes(v, sub_item.length)
-            if len(w) + len(b) > 15:
-                seq.append(b + b"\xff")
-                w = b""
-            w += b
-        seq.append(w + b"\xff")
-        return seq
-
-    def prepare_write_item(self, item, value):
-        _item = self._item_from_id[int(item)]
-        w = _int2bytes(_item.index, 1)
-        for sub_item in self.sub_items[_item]:
-            try:
-                v = value[str(sub_item)]
-            except KeyError:
-                return None
-            if not (sub_item.minimum <= v <= sub_item.maximum):
-                raise ValueError(f"invalid choice for {item}.{sub_item}: {v} not in [{sub_item.minimum}..{sub_item.maximum}]")
-            w += _int2bytes(v, sub_item.length)
-        return w + b"\xff"
-
-    def acceptable(self, args, current):
-        # just one item, with at least one sub-item
-        if not isinstance(args, list) or len(args) != 2 or not isinstance(args[1], dict):
-            return None
-        item = next((p for p in self.items if p.id == args[0] or str(p) == args[0]), None)
-        if not item:
-            return None
-        for sub_key, value in args[1].items():
-            sub_item = next((it for it in self.sub_items[item] if it.id == sub_key), None)
-            if not sub_item:
-                return None
-            if not isinstance(value, int) or not (sub_item.minimum <= value <= sub_item.maximum):
-                return None
-        return [int(item), {**args[1]}]
-
-    def compare(self, args, current):
-        logger.warning("compare not implemented for multiple range settings")
-        return False
-
-
->>>>>>> b465be24
 class ActionSettingRW:
     """Special RW class for settings that turn on and off special processing when a key or button is depressed"""
 
