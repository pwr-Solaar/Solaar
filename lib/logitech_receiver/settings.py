--- conflicted
+++ resolved
@@ -41,138 +41,6 @@
 
 
 class Setting(object):
-<<<<<<< HEAD
-	"""A setting descriptor.
-	Needs to be instantiated for each specific device."""
-	__slots__ = ('name', 'label', 'description', 'kind', 'device_kind',
-					'_rw', '_validator', '_device', '_value', '_persister')
-
-	def __init__(self, name, rw, validator, kind=None, label=None, description=None, device_kind=None, persister=True):
-		assert name
-		self.name = name
-		self.label = label or name
-		self.description = description
-		self.device_kind = device_kind
-
-		self._rw = rw
-		self._validator = validator
-		self._persister = persister
-
-		assert kind is None or kind & validator.kind != 0
-		self.kind = kind or validator.kind
-
-	def __call__(self, device):
-		assert not hasattr(self, '_value')
-		# combined keyboards and touchpads (e.g., K400) break this assertion so don't use it
-		# assert self.device_kind is None or device.kind in self.device_kind
-		p = device.protocol
-		if p == 1.0:
-			# HID++ 1.0 devices do not support features
-			assert self._rw.kind == RegisterRW.kind
-		elif p >= 2.0:
-			# HID++ 2.0 devices do not support registers
-			assert self._rw.kind == FeatureRW.kind
-
-		o = _copy(self)
-		o._value = None
-		o._device = device
-		return o
-
-	@property
-	def choices(self):
-		assert hasattr(self, '_value')
-		assert hasattr(self, '_device')
-
-		return self._validator.choices if self._validator.kind & KIND.choice else None
-
-	@property
-	def range(self):
-		assert hasattr(self, '_value')
-		assert hasattr(self, '_device')
-
-		if self._validator.kind == KIND.range:
-			return (self._validator.min_value, self._validator.max_value)
-
-	def read(self, cached=True):
-		assert hasattr(self, '_value')
-		assert hasattr(self, '_device')
-
-		if _log.isEnabledFor(_DEBUG):
-			_log.debug("%s: settings read %r from %s", self.name, self._value, self._device)
-
-		if self._value is None and self._device.persister and self._persister:
-			# We haven't read a value from the device yet,
-			# maybe we have something in the configuration.
-			self._value = self._device.persister.get(self.name)
-
-		if cached and self._value is not None and self._persister:
-			if self._device.persister and self.name not in self._device.persister:
-				# If this is a new device (or a new setting for an old device),
-				# make sure to save its current value for the next time.
-				self._device.persister[self.name] = self._value
-			return self._value
-
-		if self._device.online:
-			reply = self._rw.read(self._device)
-			if reply:
-				self._value = self._validator.validate_read(reply)
-			if self._device.persister and self.name not in self._device.persister and self._persister:
-				# Don't update the persister if it already has a value,
-				# otherwise the first read might overwrite the value we wanted.
-				self._device.persister[self.name] = self._value
-			return self._value
-
-	def write(self, value):
-		assert hasattr(self, '_value')
-		assert hasattr(self, '_device')
-		assert value is not None
-
-		if _log.isEnabledFor(_DEBUG):
-			_log.debug("%s: settings write %r to %s", self.name, value, self._device)
-
-		if self._device.online:
-			# Remember the value we're trying to set, even if the write fails.
-			# This way even if the device is offline or some other error occurs,
-			# the last value we've tried to write is remembered in the configuration.
-			self._value = value
-			if self._device.persister and self._persister:
-				self._device.persister[self.name] = value
-
-			current_value = None
-			if self._validator.needs_current_value:
-				# the validator needs the current value, possibly to merge flag values
-				current_value = self._rw.read(self._device)
-
-			data_bytes = self._validator.prepare_write(value, current_value)
-			if data_bytes is not None:
-				if _log.isEnabledFor(_DEBUG):
-					_log.debug("%s: settings prepare write(%s) => %r", self.name, value, data_bytes)
-
-				reply = self._rw.write(self._device, data_bytes)
-				if not reply:
-					# tell whomever is calling that the write failed
-					return None
-
-			return value
-
-	def apply(self):
-		assert hasattr(self, '_value')
-		assert hasattr(self, '_device')
-
-		if _log.isEnabledFor(_DEBUG):
-			_log.debug("%s: apply %s (%s)", self.name, self._value, self._device)
-
-		value = self.read()
-		if value is not None:
-			self.write(value)
-
-	def __str__(self):
-		if hasattr(self, '_value'):
-			assert hasattr(self, '_device')
-			return '<Setting([%s:%s] %s:%s=%s)>' % (self._rw.kind, self._validator.kind, self._device.codename, self.name, self._value)
-		return '<Setting([%s:%s] %s)>' % (self._rw.kind, self._validator.kind, self.name)
-	__unicode__ = __repr__ = __str__
-=======
     """A setting descriptor.
     Needs to be instantiated for each specific device."""
     __slots__ = ('name', 'label', 'description', 'kind', 'device_kind', 'feature', '_rw', '_validator', '_device', '_value')
@@ -537,7 +405,6 @@
 
             return value
 
->>>>>>> e05c1aa9
 
 #
 # read/write low-level operators
