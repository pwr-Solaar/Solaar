--- conflicted
+++ resolved
@@ -61,11 +61,7 @@
 
 	def __call__(self, device):
 		assert not hasattr(self, '_value')
-<<<<<<< HEAD
-		assert self.device_kind is None or device.kind in self.device_kind
-=======
 		assert self.device_kinds is None or device.kind in self.device_kinds
->>>>>>> db4bffd4
 		p = device.protocol
 		if p == 1.0:
 			# HID++ 1.0 devices do not support features
