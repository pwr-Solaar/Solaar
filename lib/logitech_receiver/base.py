# -*- python-mode -*-
# -*- coding: UTF-8 -*-

## Copyright (C) 2012-2013  Daniel Pavel
##
## This program is free software; you can redistribute it and/or modify
## it under the terms of the GNU General Public License as published by
## the Free Software Foundation; either version 2 of the License, or
## (at your option) any later version.
##
## This program is distributed in the hope that it will be useful,
## but WITHOUT ANY WARRANTY; without even the implied warranty of
## MERCHANTABILITY or FITNESS FOR A PARTICULAR PURPOSE.  See the
## GNU General Public License for more details.
##
## You should have received a copy of the GNU General Public License along
## with this program; if not, write to the Free Software Foundation, Inc.,
## 51 Franklin Street, Fifth Floor, Boston, MA 02110-1301 USA.

# Base low-level functions used by the API proper.
# Unlikely to be used directly unless you're expanding the API.

from __future__ import absolute_import, division, print_function, unicode_literals

from time import time as _timestamp
from random import getrandbits as _random_bits

from logging import getLogger, DEBUG as _DEBUG
_log = getLogger(__name__)
del getLogger


from .common import strhex as _strhex, KwException as _KwException, pack as _pack
from . import hidpp10 as _hidpp10
from . import hidpp20 as _hidpp20
import hidapi as _hid

#
#
#

_SHORT_MESSAGE_SIZE = 7
_LONG_MESSAGE_SIZE = 20
_MEDIUM_MESSAGE_SIZE = 15
_MAX_READ_SIZE = 32

# mapping from report_id to message length
report_lengths = {
	0x10: _SHORT_MESSAGE_SIZE,
	0x11: _LONG_MESSAGE_SIZE,
	0x20: _MEDIUM_MESSAGE_SIZE,
	0x21: _MAX_READ_SIZE
}


"""Default timeout on read (in seconds)."""
DEFAULT_TIMEOUT = 4
# the receiver itself should reply very fast, within 500ms
_RECEIVER_REQUEST_TIMEOUT = 0.9
# devices may reply a lot slower, as the call has to go wireless to them and come back
_DEVICE_REQUEST_TIMEOUT = DEFAULT_TIMEOUT
# when pinging, be extra patient
_PING_TIMEOUT = DEFAULT_TIMEOUT * 2

#
# Exceptions that may be raised by this API.
#

class NoReceiver(_KwException):
	"""Raised when trying to talk through a previously open handle, when the
	receiver is no longer available. Should only happen if the receiver is
	physically disconnected from the machine, or its kernel driver module is
	unloaded."""
	pass


class NoSuchDevice(_KwException):
	"""Raised when trying to reach a device number not paired to the receiver."""
	pass


class DeviceUnreachable(_KwException):
	"""Raised when a request is made to an unreachable (turned off) device."""
	pass

#
#
#

from .base_usb import ALL as _RECEIVER_USB_IDS

def receivers():
	"""List all the Linux devices exposed by the UR attached to the machine."""
	for receiver_usb_id in _RECEIVER_USB_IDS:
		for d in _hid.enumerate(receiver_usb_id):
			yield d


def notify_on_receivers_glib(callback):
	"""Watch for matching devices and notifies the callback on the GLib thread."""
	_hid.monitor_glib(callback, *_RECEIVER_USB_IDS)

#
#
#

def open_path(path):
	"""Checks if the given Linux device path points to the right UR device.

	:param path: the Linux device path.

	The UR physical device may expose multiple linux devices with the same
	interface, so we have to check for the right one. At this moment the only
	way to distinguish betheen them is to do a test ping on an invalid
	(attached) device number (i.e., 0), expecting a 'ping failed' reply.

	:returns: an open receiver handle if this is the right Linux device, or
	``None``.
	"""
	return _hid.open_path(path)


def open():
	"""Opens the first Logitech Unifying Receiver found attached to the machine.

	:returns: An open file handle for the found receiver, or ``None``.
	"""
	for rawdevice in receivers():
		handle = open_path(rawdevice.path)
		if handle:
			return handle


def close(handle):
	"""Closes a HID device handle."""
	if handle:
		try:
			if isinstance(handle, int):
				_hid.close(handle)
			else:
				handle.close()
			# _log.info("closed receiver handle %r", handle)
			return True
		except:
			# _log.exception("closing receiver handle %r", handle)
			pass

	return False


def write(handle, devnumber, data):
	"""Writes some data to the receiver, addressed to a certain device.

	:param handle: an open UR handle.
	:param devnumber: attached device number.
	:param data: data to send, up to 5 bytes.

	The first two (required) bytes of data must be the SubId and address.

	:raises NoReceiver: if the receiver is no longer available, i.e. has
	been physically removed from the machine, or the kernel driver has been
	unloaded. The handle will be closed automatically.
	"""
	# the data is padded to either 5 or 18 bytes
	assert data is not None
	assert isinstance(data, bytes), (repr(data), type(data))

	if len(data) > _SHORT_MESSAGE_SIZE - 2 or data[:1] == b'\x82':
		wdata = _pack('!BB18s', 0x11, devnumber, data)
	else:
		wdata = _pack('!BB5s', 0x10, devnumber, data)
	if _log.isEnabledFor(_DEBUG):
		_log.debug("(%s) <= w[%02X %02X %s %s]", handle, ord(wdata[:1]), devnumber, _strhex(wdata[2:4]), _strhex(wdata[4:]))

	try:
		_hid.write(int(handle), wdata)
	except Exception as reason:
		_log.error("write failed, assuming handle %r no longer available", handle)
		close(handle)
		raise NoReceiver(reason=reason)


def read(handle, timeout=DEFAULT_TIMEOUT):
	"""Read some data from the receiver. Usually called after a write (feature
	call), to get the reply.

	:param: handle open handle to the receiver
	:param: timeout how long to wait for a reply, in seconds

	:returns: a tuple of (devnumber, message data), or `None`

	:raises NoReceiver: if the receiver is no longer available, i.e. has
	been physically removed from the machine, or the kernel driver has been
	unloaded. The handle will be closed automatically.
	"""
	reply = _read(handle, timeout)
	if reply:
		return reply[1:]


# sanity checks on  message report id and size
def check_message(data) :
	assert isinstance(data, bytes), (repr(data), type(data))
	report_id = ord(data[:1])
	if report_id in report_lengths:  # is this an HID++ or DJ message?
		if report_lengths.get(report_id) == len(data):
			return True
		else:
			_log.warn("unexpected message size: report_id %02X message %s" % (report_id, _strhex(data)))
<<<<<<< HEAD
			return False
	else:
# don't even bother to log other messages
#		if _log.isEnabledFor(_DEBUG):
#			_log.debug("ignoring message with unknown report id: %02X message %s", report_id, _strhex(data))
		return False
=======
	return False
>>>>>>> 079f2dac


def _read(handle, timeout):
	"""Read an incoming packet from the receiver.

	:returns: a tuple of (report_id, devnumber, data), or `None`.

	:raises NoReceiver: if the receiver is no longer available, i.e. has
	been physically removed from the machine, or the kernel driver has been
	unloaded. The handle will be closed automatically.
	"""
	try:
		# convert timeout to milliseconds, the hidapi expects it
		timeout = int(timeout * 1000)
		data = _hid.read(int(handle), _MAX_READ_SIZE, timeout)
	except Exception as reason:
		_log.error("read failed, assuming handle %r no longer available", handle)
		close(handle)
		raise NoReceiver(reason=reason)

	if data and check_message(data): # ignore messages that fail check
		report_id = ord(data[:1])
		devnumber = ord(data[1:2])

		if _log.isEnabledFor(_DEBUG):
			_log.debug("(%s) => r[%02X %02X %s %s]", handle, report_id, devnumber, _strhex(data[2:4]), _strhex(data[4:]))

		return report_id, devnumber, data[2:]

#
#
#

def _skip_incoming(handle, ihandle, notifications_hook):
	"""Read anything already in the input buffer.

	Used by request() and ping() before their write.
	"""

	while True:
		try:
			# read whatever is already in the buffer, if any
			data = _hid.read(ihandle, _MAX_READ_SIZE, 0)
		except Exception as reason:
			_log.error("read failed, assuming receiver %s no longer available", handle)
			close(handle)
			raise NoReceiver(reason=reason)

		if data:
			if check_message(data): # only process messages that pass check
				report_id = ord(data[:1])
				if notifications_hook:
					n = make_notification(ord(data[1:2]), data[2:])
					if n:
						notifications_hook(n)
		else:
			# nothing in the input buffer, we're done
			return


def make_notification(devnumber, data):
	"""Guess if this is a notification (and not just a request reply), and
	return a Notification tuple if it is."""

	sub_id = ord(data[:1])
	if sub_id & 0x80 == 0x80:
		# this is either a HID++1.0 register r/w, or an error reply
		return

	# regular keyboard key press reports and mouse movement reports are not notifications
	# it would be better to check for report_id 0x20 but that information is not sent here
	if len(data) == _MEDIUM_MESSAGE_SIZE-2 and (sub_id==0x02 or sub_id==0x01):
		return

	address = ord(data[1:2])
	if (
		# standard HID++ 1.0 notification, SubId may be 0x40 - 0x7F
		(sub_id >= 0x40)
		or
		# custom HID++1.0 battery events, where SubId is 0x07/0x0D
		(sub_id in (0x07, 0x0D) and len(data) == 5 and data[4:5] == b'\x00')
		or
		# custom HID++1.0 illumination event, where SubId is 0x17
		(sub_id == 0x17 and len(data) == 5)
		or
		# HID++ 2.0 feature notifications have the SoftwareID 0
		(address & 0x0F == 0x00)
		):
		return _HIDPP_Notification(devnumber, sub_id, address, data[2:])

from collections import namedtuple
_HIDPP_Notification = namedtuple('_HIDPP_Notification', ('devnumber', 'sub_id', 'address', 'data'))
_HIDPP_Notification.__str__ = lambda self: 'Notification(%d,%02X,%02X,%s)' % (self.devnumber, self.sub_id, self.address, _strhex(self.data))
_HIDPP_Notification.__unicode__ = _HIDPP_Notification.__str__
DJ_NOTIFICATION_LENGTH = _MEDIUM_MESSAGE_SIZE - 4 # to allow easy distinguishing of DJ notifications
del namedtuple

#
#
#

def request(handle, devnumber, request_id, *params):
	"""Makes a feature call to a device and waits for a matching reply.

	This function will wait for a matching reply indefinitely.

	:param handle: an open UR handle.
	:param devnumber: attached device number.
	:param request_id: a 16-bit integer.
	:param params: parameters for the feature call, 3 to 16 bytes.
	:returns: the reply data, or ``None`` if some error occurred.
	"""

	# import inspect as _inspect
	# print ('\n  '.join(str(s) for s in _inspect.stack()))

	assert isinstance(request_id, int)
	if devnumber != 0xFF and request_id < 0x8000:
		# For HID++ 2.0 feature requests, randomize the SoftwareId to make it
		# easier to recognize the reply for this request. also, always set the
		# most significant bit (8) in SoftwareId, to make notifications easier
		# to distinguish from request replies.
		# This only applies to peripheral requests, ofc.
		request_id = (request_id & 0xFFF0) | 0x08 | _random_bits(3)

	timeout = _RECEIVER_REQUEST_TIMEOUT if devnumber == 0xFF else _DEVICE_REQUEST_TIMEOUT
	# be extra patient on long register read
	if request_id & 0xFF00 == 0x8300:
		timeout *= 2

	if params:
		params = b''.join(_pack('B', p) if isinstance(p, int) else p for p in params)
	else:
		params = b''
	# if _log.isEnabledFor(_DEBUG):
	# 	_log.debug("(%s) device %d request_id {%04X} params [%s]", handle, devnumber, request_id, _strhex(params))
	request_data = _pack('!H', request_id) + params

	ihandle = int(handle)
	notifications_hook = getattr(handle, 'notifications_hook', None)
	_skip_incoming(handle, ihandle, notifications_hook)
	write(ihandle, devnumber, request_data)

	# we consider timeout from this point
	request_started = _timestamp()
	delta = 0

	while delta < timeout:
		reply = _read(handle, timeout)

		if reply:
			report_id, reply_devnumber, reply_data = reply
			if reply_devnumber == devnumber:
				if report_id == 0x10 and reply_data[:1] == b'\x8F' and reply_data[1:3] == request_data[:2]:
					error = ord(reply_data[3:4])

					# if error == _hidpp10.ERROR.resource_error: # device unreachable
					# 	_log.warn("(%s) device %d error on request {%04X}: unknown device", handle, devnumber, request_id)
					# 	raise DeviceUnreachable(number=devnumber, request=request_id)

					# if error == _hidpp10.ERROR.unknown_device: # unknown device
					# 	_log.error("(%s) device %d error on request {%04X}: unknown device", handle, devnumber, request_id)
					# 	raise NoSuchDevice(number=devnumber, request=request_id)

					if _log.isEnabledFor(_DEBUG):
						_log.debug("(%s) device 0x%02X error on request {%04X}: %d = %s",
										handle, devnumber, request_id, error, _hidpp10.ERROR[error])
					return

				if reply_data[:1] == b'\xFF' and reply_data[1:3] == request_data[:2]:
					# a HID++ 2.0 feature call returned with an error
					error = ord(reply_data[3:4])
					_log.error("(%s) device %d error on feature request {%04X}: %d = %s",
									handle, devnumber, request_id, error, _hidpp20.ERROR[error])
					raise _hidpp20.FeatureCallError(number=devnumber, request=request_id, error=error, params=params)

				if reply_data[:2] == request_data[:2]:
					if request_id & 0xFE00 == 0x8200:
						# long registry r/w should return a long reply
						assert report_id == 0x11
					elif request_id & 0xFE00 == 0x8000:
						# short registry r/w should return a short reply
						assert report_id == 0x10

					if devnumber == 0xFF:
						if request_id == 0x83B5 or request_id == 0x81F1:
							# these replies have to match the first parameter as well
							if reply_data[2:3] == params[:1]:
								return reply_data[2:]
							else:
								# hm, not matching my request, and certainly not a notification
								continue
						else:
							return reply_data[2:]
					else:
						return reply_data[2:]
			else:
				# a reply was received, but did not match our request in any way
				# reset the timeout starting point
				request_started = _timestamp()

			if notifications_hook:
				n = make_notification(reply_devnumber, reply_data)
				if n:
					notifications_hook(n)
				# elif _log.isEnabledFor(_DEBUG):
				# 	_log.debug("(%s) ignoring reply %02X [%s]", handle, reply_devnumber, _strhex(reply_data))
			# elif _log.isEnabledFor(_DEBUG):
			# 	_log.debug("(%s) ignoring reply %02X [%s]", handle, reply_devnumber, _strhex(reply_data))

		delta = _timestamp() - request_started
		# if _log.isEnabledFor(_DEBUG):
		# 	_log.debug("(%s) still waiting for reply, delta %f", handle, delta)

	_log.warn("timeout (%0.2f/%0.2f) on device %d request {%04X} params [%s]",
					delta, timeout, devnumber, request_id, _strhex(params))
	# raise DeviceUnreachable(number=devnumber, request=request_id)


def ping(handle, devnumber):
	"""Check if a device is connected to the receiver.

	:returns: The HID protocol supported by the device, as a floating point number, if the device is active.
	"""
	if _log.isEnabledFor(_DEBUG):
		_log.debug("(%s) pinging device %d", handle, devnumber)

	# import inspect as _inspect
	# print ('\n  '.join(str(s) for s in _inspect.stack()))

	assert devnumber != 0xFF
	assert devnumber > 0x00
	assert devnumber < 0x0F

	# randomize the SoftwareId and mark byte to be able to identify the ping
	# reply, and set most significant (0x8) bit in SoftwareId so that the reply
	# is always distinguishable from notifications
	request_id = 0x0018 | _random_bits(3)
	request_data = _pack('!HBBB', request_id, 0, 0, _random_bits(8))

	ihandle = int(handle)
	notifications_hook = getattr(handle, 'notifications_hook', None)
	_skip_incoming(handle, ihandle, notifications_hook)
	write(ihandle, devnumber, request_data)

	# we consider timeout from this point
	request_started = _timestamp()
	delta = 0

	while delta < _PING_TIMEOUT:
		reply = _read(handle, _PING_TIMEOUT)

		if reply:
			report_id, reply_devnumber, reply_data = reply
			if reply_devnumber == devnumber:
				if reply_data[:2] == request_data[:2] and reply_data[4:5] == request_data[-1:]:
					# HID++ 2.0+ device, currently connected
					return ord(reply_data[2:3]) + ord(reply_data[3:4]) / 10.0

				if report_id == 0x10 and reply_data[:1] == b'\x8F' and reply_data[1:3] == request_data[:2]:
					assert reply_data[-1:] == b'\x00'
					error = ord(reply_data[3:4])

					if error == _hidpp10.ERROR.invalid_SubID__command: # a valid reply from a HID++ 1.0 device
						return 1.0

					if error == _hidpp10.ERROR.resource_error: # device unreachable
						return

					if error == _hidpp10.ERROR.unknown_device: # no paired device with that number
						_log.error("(%s) device %d error on ping request: unknown device", handle, devnumber)
						raise NoSuchDevice(number=devnumber, request=request_id)

			if notifications_hook:
				n = make_notification(reply_devnumber, reply_data)
				if n:
					notifications_hook(n)
				# elif _log.isEnabledFor(_DEBUG):
				# 	_log.debug("(%s) ignoring reply %02X [%s]", handle, reply_devnumber, _strhex(reply_data))

		delta = _timestamp() - request_started

	_log.warn("(%s) timeout (%0.2f/%0.2f) on device %d ping", handle, delta, _PING_TIMEOUT, devnumber)
	# raise DeviceUnreachable(number=devnumber, request=request_id)<|MERGE_RESOLUTION|>--- conflicted
+++ resolved
@@ -207,16 +207,7 @@
 			return True
 		else:
 			_log.warn("unexpected message size: report_id %02X message %s" % (report_id, _strhex(data)))
-<<<<<<< HEAD
-			return False
-	else:
-# don't even bother to log other messages
-#		if _log.isEnabledFor(_DEBUG):
-#			_log.debug("ignoring message with unknown report id: %02X message %s", report_id, _strhex(data))
-		return False
-=======
 	return False
->>>>>>> 079f2dac
 
 
 def _read(handle, timeout):
