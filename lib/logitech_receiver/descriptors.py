# -*- python-mode -*-
# -*- coding: UTF-8 -*-

## Copyright (C) 2012-2013  Daniel Pavel
##
## This program is free software; you can redistribute it and/or modify
## it under the terms of the GNU General Public License as published by
## the Free Software Foundation; either version 2 of the License, or
## (at your option) any later version.
##
## This program is distributed in the hope that it will be useful,
## but WITHOUT ANY WARRANTY; without even the implied warranty of
## MERCHANTABILITY or FITNESS FOR A PARTICULAR PURPOSE.  See the
## GNU General Public License for more details.
##
## You should have received a copy of the GNU General Public License along
## with this program; if not, write to the Free Software Foundation, Inc.,
## 51 Franklin Street, Fifth Floor, Boston, MA 02110-1301 USA.

from __future__ import absolute_import, division, print_function, unicode_literals

from collections import namedtuple

from .common import NamedInts as _NamedInts
from .hidpp10 import DEVICE_KIND as _DK, REGISTERS as _R
from .settings_templates import FeatureSettings as _FS, RegisterSettings as _RS

#
#
#

_DeviceDescriptor = namedtuple(
    "_DeviceDescriptor",
    ("name", "kind", "wpid", "codename", "protocol", "registers", "settings"),
)
del namedtuple

DEVICES = {}


def _D(
    name,
    codename=None,
    kind=None,
    wpid=None,
    protocol=None,
    registers=None,
    settings=None,
):
    assert name

    if kind is None:
        kind = (
            _DK.mouse
            if "Mouse" in name
            else _DK.keyboard
            if "Keyboard" in name
            else _DK.numpad
            if "Number Pad" in name
            else _DK.touchpad
            if "Touchpad" in name
            else _DK.trackball
            if "Trackball" in name
            else None
        )
    assert kind is not None, "descriptor for %s does not have kind set" % name

    # heuristic: the codename is the last word in the device name
    if codename is None and " " in name:
        codename = name.split(" ")[-1]
    assert codename is not None, "descriptor for %s does not have codename set" % name

    if protocol is not None:
        # ? 2.0 devices should not have any registers
        if protocol < 2.0:
            assert settings is None or all(s._rw.kind == 1 for s in settings)
        else:
            assert registers is None
            assert settings is None or all(s._rw.kind == 2 for s in settings)

        if wpid:
            for w in wpid if isinstance(wpid, tuple) else (wpid,):
                if protocol > 1.0:
                    assert w[0:1] == "4", "%s has protocol %0.1f, wpid %s" % (
                        name,
                        protocol,
                        w,
                    )
                else:
                    if w[0:1] == "1":
                        assert kind == _DK.mouse, "%s has protocol %0.1f, wpid %s" % (
                            name,
                            protocol,
                            w,
                        )
                    elif w[0:1] == "2":
                        assert kind in (
                            _DK.keyboard,
                            _DK.numpad,
                        ), "%s has protocol %0.1f, wpid %s" % (name, protocol, w)

    device_descriptor = _DeviceDescriptor(
        name=name,
        kind=kind,
        wpid=wpid,
        codename=codename,
        protocol=protocol,
        registers=registers,
        settings=settings,
    )

    assert codename not in DEVICES, "duplicate codename in device descriptors: %s" % (
        DEVICES[codename],
    )
    DEVICES[codename] = device_descriptor

    if wpid:
        if not isinstance(wpid, tuple):
            wpid = (wpid,)

        for w in wpid:
            assert w not in DEVICES, "duplicate wpid in device descriptors: %s" % (
                DEVICES[w],
            )
            DEVICES[w] = device_descriptor


#
#
#

_PERFORMANCE_MX_DPIS = _NamedInts.range(0x81, 0x8F, lambda x: str((x - 0x80) * 100))

#
#
#

# Some HID++1.0 registers and HID++2.0 features can be discovered at run-time,
# so they are not specified here.
#
# For known registers, however, please do specify them here -- avoids
# unnecessary communication with the device and makes it easier to make certain
# decisions when querying the device's state.
#
# Specify a negative value to blacklist a certain register for a device.
#
# Usually, state registers (battery, leds, some features, etc) are only used by
# HID++ 1.0 devices, while HID++ 2.0 devices use features for the same
# functionalities. This is a rule that's been discovered by trial-and-error,
# so it may change in the future.

# Well-known registers (in hex):
#  * 00 - notification flags (all devices)
#    01 - mice: smooth scrolling
#    07 - battery status
#    09 - keyboards: FN swap (if it has the FN key)
#    0D - battery charge
#       a device may have either the 07 or 0D register available;
#       no known device uses both
#    51 - leds
#    63 - mice: DPI
#  * F1 - firmware info
# Some registers appear to be universally supported, no matter the HID++ version
# (marked with *). The rest may or may not be supported, and their values may or
# may not mean the same thing across different devices.

# The 'codename' and 'kind' fields are usually guessed from the device name,
# but in some cases (like the Logitech Cube) that heuristic fails and they have
# to be specified.
#
# The 'protocol' and 'wpid' fields are optional (they can be discovered at
# runtime), but specifying them here speeds up device discovery and reduces the
# USB traffic Solaar has to do to fully identify peripherals.
# Same goes for HID++ 2.0 feature settings (like _feature_fn_swap).
#
# The 'registers' field indicates read-only registers, specifying a state. These
# are valid (AFAIK) only to HID++ 1.0 devices.
# The 'settings' field indicates a read/write register; based on them Solaar
# generates, at runtime, the settings controls in the device panel. HID++ 1.0
# devices may only have register-based settings; HID++ 2.0 devices may only have
# feature-based settings.

# Keyboards

<<<<<<< HEAD
_D("Wireless Keyboard K230", protocol=2.0, wpid="400D")
_D("Wireless Keyboard K270(unifying)", protocol=2.0, wpid="4003")
_D(
    "Wireless Keyboard MK270", protocol=2.0, wpid="4023", settings=[_FS.fn_swap()],
)
_D(
    "Wireless Keyboard K270", protocol=1.0, registers=(_R.battery_status,),
)
_D(
    "Wireless Keyboard MK320",
    protocol=1.0,
    wpid="200F",
    registers=(_R.battery_status,),
)
_D("Wireless Keyboard MK330")
_D(
    "Wireless Compact Keyboard K340",
    protocol=1.0,
    wpid="2007",
    registers=(_R.battery_status,),
)
_D(
    "Wireless Wave Keyboard K350",
    protocol=1.0,
    wpid="200A",
    registers=(_R.battery_status,),
)
_D(
    "Wireless Keyboard K360", protocol=2.0, wpid="4004", settings=[_FS.fn_swap()],
)
_D(
    "Wireless Keyboard K375s",
    protocol=2.0,
    wpid="4061",
    settings=[_FS.k375s_fn_swap()],
)
_D(
    "Wireless Touch Keyboard K400",
    protocol=2.0,
    wpid=("400E", "4024"),
    settings=[_FS.fn_swap()],
)
_D(
    "Wireless Touch Keyboard K400 Plus",
    codename="K400 Plus",
    protocol=2.0,
    wpid="404D",
    settings=[_FS.new_fn_swap()],
)
_D(
    "Wireless Keyboard K520",
    protocol=1.0,
    wpid="2011",
    registers=(_R.battery_status,),
    settings=[_RS.fn_swap(),],
)
_D(
    "Number Pad N545", protocol=1.0, wpid="2006", registers=(_R.battery_status,),
)
_D("Wireless Keyboard MK550")
_D(
    "Wireless Keyboard MK700",
    protocol=1.0,
    wpid="2008",
    registers=(_R.battery_status,),
    settings=[_RS.fn_swap(),],
)
_D(
    "Wireless Solar Keyboard K750", protocol=2.0, wpid="4002", settings=[_FS.fn_swap()],
)
_D(
    "Wireless Multi-Device Keyboard K780",
    protocol=4.5,
    wpid="405B",
    settings=[_FS.new_fn_swap()],
)
_D(
    "Wireless Illuminated Keyboard K800",
    protocol=1.0,
    wpid="2010",
    registers=(_R.battery_status, _R.three_leds,),
    settings=[_RS.fn_swap(), _RS.hand_detection(),],
)
_D(
    "Illuminated Living-Room Keyboard K830",
    protocol=2.0,
    wpid="4032",
    settings=[_FS.new_fn_swap()],
)
_D("Craft Advanced Keyboard", protocol=4.5, wpid="4066")
=======
_D('Wireless Keyboard K230', protocol=2.0, wpid='400D')
_D('Wireless Keyboard K270(unifying)', protocol=2.0, wpid='4003')
_D('Wireless Keyboard MK270', protocol=2.0, wpid='4023',
			        settings=[
							_FS.fn_swap()
						],
				)
_D('Wireless Keyboard K270', protocol=1.0,
				registers=(_R.battery_status, ),
				)
_D('Wireless Keyboard MK320', protocol=1.0, wpid='200F',
				registers=(_R.battery_status, ),
				)
_D('Wireless Keyboard MK330')
_D('Wireless Compact Keyboard K340', protocol=1.0, wpid='2007',
				registers=(_R.battery_status, ),
				)
_D('Wireless Wave Keyboard K350', protocol=1.0, wpid='200A',
				registers=(_R.battery_status, ),
				)
_D('Wireless Keyboard K360', protocol=2.0, wpid='4004',
				settings=[
							_FS.fn_swap()
						],
				)
_D('Wireless Keyboard K375s', protocol=2.0, wpid='4061',
				settings=[
							_FS.k375s_fn_swap()
						],
				)
_D('Wireless Touch Keyboard K400', protocol=2.0, wpid=('400E', '4024'),
				settings=[
							_FS.fn_swap()
						],
				)
_D('Wireless Touch Keyboard K400 Plus', codename='K400 Plus', protocol=2.0, wpid='404D',
                                settings=[
                                                        _FS.new_fn_swap()
                                                ],
                                )
_D('Wireless Keyboard K520', protocol=1.0, wpid='2011',
				registers=(_R.battery_status, ),
				settings=[
							_RS.fn_swap(),
						],
				)
_D('Number Pad N545', protocol=1.0, wpid='2006',
				registers=(_R.battery_status, ),
				)
_D('Wireless Keyboard MK550')
_D('Wireless Keyboard MK700', protocol=1.0, wpid='2008',
				registers=(_R.battery_status, ),
				settings=[
							_RS.fn_swap(),
						],
				)
_D('Wireless Solar Keyboard K750', protocol=2.0, wpid='4002',
				settings=[
							_FS.fn_swap()
						],
				)
_D('Wireless Multi-Device Keyboard K780', protocol=4.5, wpid='405B',
				settings=[
							_FS.new_fn_swap()
						],
				)
_D('Wireless Illuminated Keyboard K800', protocol=1.0, wpid='2010',
				registers=(_R.battery_status, _R.three_leds, ),
				settings=[
							_RS.fn_swap(),
							_RS.hand_detection(),
						],
				)
_D('Wireless Illuminated Keyboard K800 new', codename='K800 new', protocol=4.5, wpid='406E',
				settings=[
							_FS.fn_swap()
						],
				)
_D('Illuminated Living-Room Keyboard K830', protocol=2.0, wpid='4032',
				settings=[
							_FS.new_fn_swap()
						],
				)
_D('Craft Advanced Keyboard', protocol=4.5, wpid='4066')

>>>>>>> def11e15

# Mice

_D("Wireless Mouse M150", protocol=2.0, wpid="4022")
_D("Wireless Mouse M175", protocol=2.0, wpid="4008")
_D(
    "Wireless Mouse M185 new",
    codename="M185n",
    protocol=4.5,
    wpid="4054",
    settings=[_FS.lowres_smooth_scroll(), _FS.pointer_speed(),],
)
# Apparently Logitech uses wpid 4055 for three different mice
# That's not so strange, as M185 is used on both Unifying-ready and non-Unifying-ready mice
_D(
    "Wireless Mouse M185/M235/M310",
    codename="M185/M235/M310",
    protocol=4.5,
    wpid="4055",
    settings=[_FS.lowres_smooth_scroll(), _FS.pointer_speed(),],
)
_D("Wireless Mouse M185", protocol=2.0, wpid="4038")
_D("Wireless Mouse M187", protocol=2.0, wpid="4019")
_D("Wireless Mouse M215", protocol=1.0, wpid="1020")
_D(
    "Wireless Mouse M305",
    protocol=1.0,
    wpid="101F",
    registers=(_R.battery_status,),
    settings=[_RS.side_scroll(),],
)
_D(
    "Wireless Mouse M310", protocol=1.0, wpid="1024", registers=(_R.battery_status,),
)
_D("Wireless Mouse M315")
_D("Wireless Mouse M317")
_D("Wireless Mouse M325", protocol=2.0, wpid="400A", settings=[_FS.hi_res_scroll(),])
_D("Wireless Mouse M345", protocol=2.0, wpid="4017")
_D(
    "Wireless Mouse M350", protocol=1.0, wpid="101C", registers=(_R.battery_charge,),
)
_D(
    "Wireless Mouse M505",
    codename="M505/B605",
    protocol=1.0,
    wpid="101D",
    registers=(_R.battery_charge,),
    settings=[_RS.smooth_scroll(), _RS.side_scroll(),],
)
_D(
    "Wireless Mouse M510",
    protocol=1.0,
    wpid="1025",
    registers=(_R.battery_status,),
    settings=[_RS.smooth_scroll(), _RS.side_scroll(),],
)
_D(
    "Wireless Mouse M510",
    codename="M510v2",
    protocol=2.0,
    wpid="4051",
    settings=[_FS.lowres_smooth_scroll(),],
)
_D("Couch Mouse M515", protocol=2.0, wpid="4007")
_D("Wireless Mouse M525", protocol=2.0, wpid="4013")
_D(
    "Multi Device Silent Mouse M585/M590",
    codename="M585/M590",
    protocol=4.5,
    wpid="406B",
    settings=[_FS.lowres_smooth_scroll(), _FS.pointer_speed(),],
)
_D("Touch Mouse M600", protocol=2.0, wpid="401A")
_D(
    "Marathon Mouse M705 (M-R0009)",
    codename="M705 (M-R0009)",
    protocol=1.0,
    wpid="101B",
    registers=(_R.battery_charge,),
    settings=[_RS.smooth_scroll(), _RS.side_scroll(),],
)
_D(
    "Marathon Mouse M705 (M-R0073)",
    codename="M705 (M-R0073)",
    protocol=4.5,
    wpid="406D",
    settings=[
        _FS.hires_smooth_invert(),
        _FS.hires_smooth_resolution(),
        _FS.pointer_speed(),
    ],
)
_D("Zone Touch Mouse T400")
_D("Touch Mouse T620", protocol=2.0)
_D("Logitech Cube", kind=_DK.mouse, protocol=2.0)
_D(
    "Anywhere Mouse MX",
    codename="Anywhere MX",
    protocol=1.0,
    wpid="1017",
    registers=(_R.battery_charge,),
    settings=[_RS.smooth_scroll(), _RS.side_scroll(),],
)
_D(
    "Anywhere Mouse MX 2",
    codename="Anywhere MX 2",
    protocol=4.5,
    wpid="404A",
    settings=[_FS.hires_smooth_invert(), _FS.hires_smooth_resolution(),],
)
_D(
    "Performance Mouse MX",
    codename="Performance MX",
    protocol=1.0,
    wpid="101A",
    registers=(_R.battery_status, _R.three_leds,),
    settings=[
        _RS.dpi(choices=_PERFORMANCE_MX_DPIS),
        _RS.smooth_scroll(),
        _RS.side_scroll(),
    ],
)

_D(
    "Wireless Mouse MX Master",
    codename="MX Master",
    protocol=4.5,
    wpid="4041",
    settings=[_FS.hires_smooth_invert(), _FS.hires_smooth_resolution(),],
)

_D(
    "Wireless Mouse MX Master 2S",
    codename="MX Master 2S",
    protocol=4.5,
    wpid="4069",
    settings=[_FS.hires_smooth_invert(), _FS.hires_smooth_resolution(),],
)

_D(
    "G7 Cordless Laser Mouse",
    codename="G7",
    protocol=1.0,
    wpid="1002",
    registers=(_R.battery_status,),
)
_D(
    "G700 Gaming Mouse",
    codename="G700",
    protocol=1.0,
    wpid="1023",
    registers=(_R.battery_status, _R.three_leds,),
    settings=[_RS.smooth_scroll(), _RS.side_scroll(),],
)
_D(
    "G700s Gaming Mouse",
    codename="G700s",
    protocol=1.0,
    wpid="102A",
    registers=(_R.battery_status, _R.three_leds,),
    settings=[_RS.smooth_scroll(), _RS.side_scroll(),],
)

# Trackballs

_D("Wireless Trackball M570")

# Touchpads

_D("Wireless Rechargeable Touchpad T650", protocol=2.0, wpid="4101")
_D("Wireless Touchpad", codename="Wireless Touch", protocol=2.0, wpid="4011")

#
# Classic Nano peripherals (that don't support the Unifying protocol).
# A wpid is necessary to properly identify them.
#

_D(
    "VX Nano Cordless Laser Mouse",
    codename="VX Nano",
    protocol=1.0,
    wpid=("100B", "100F"),
    registers=(_R.battery_charge,),
    settings=[_RS.smooth_scroll(), _RS.side_scroll(),],
)
_D(
    "V450 Nano Cordless Laser Mouse",
    codename="V450 Nano",
    protocol=1.0,
    wpid="1011",
    registers=(_R.battery_charge,),
)
_D(
    "V550 Nano Cordless Laser Mouse",
    codename="V550 Nano",
    protocol=1.0,
    wpid="1013",
    registers=(_R.battery_charge,),
    settings=[_RS.smooth_scroll(), _RS.side_scroll(),],
)

# Mini receiver mice

_D(
    "MX610 Laser Cordless Mouse",
    codename="MX610",
    protocol=1.0,
    wpid="1001",
    registers=(_R.battery_status,),
)
_D(
    "MX620 Laser Cordless Mouse",
    codename="MX620",
    protocol=1.0,
    wpid=("100A", "1016"),
    registers=(_R.battery_charge,),
)
_D(
    "MX610 Left-Handled Mouse",
    codename="MX610L",
    protocol=1.0,
    wpid="1004",
    registers=(_R.battery_status,),
)
_D(
    "V400 Laser Cordless Mouse",
    codename="V400",
    protocol=1.0,
    wpid="1003",
    registers=(_R.battery_status,),
)
_D(
    "V450 Laser Cordless Mouse",
    codename="V450",
    protocol=1.0,
    wpid="1005",
    registers=(_R.battery_status,),
)
_D(
    "VX Revolution",
    codename="VX Revolution",
    kind=_DK.mouse,
    protocol=1.0,
    wpid=("1006", "100D"),
    registers=(_R.battery_charge,),
)
_D(
    "MX Air",
    codename="MX Air",
    protocol=1.0,
    kind=_DK.mouse,
    wpid=("1007", "100E"),
    registers=(_R.battery_charge,),
)
_D(
    "MX Revolution",
    codename="MX Revolution",
    protocol=1.0,
    kind=_DK.mouse,
    wpid=("1008", "100C"),
    registers=(_R.battery_charge,),
)
_D(
    "MX 1100 Cordless Laser Mouse",
    codename="MX 1100",
    protocol=1.0,
    kind=_DK.mouse,
    wpid="1014",
    registers=(_R.battery_charge,),
    settings=[_RS.smooth_scroll(), _RS.side_scroll(),],
)

# Some exotics...

_D("Fujitsu Sonic Mouse", codename="Sonic", protocol=1.0, wpid="1029")<|MERGE_RESOLUTION|>--- conflicted
+++ resolved
@@ -182,98 +182,6 @@
 
 # Keyboards
 
-<<<<<<< HEAD
-_D("Wireless Keyboard K230", protocol=2.0, wpid="400D")
-_D("Wireless Keyboard K270(unifying)", protocol=2.0, wpid="4003")
-_D(
-    "Wireless Keyboard MK270", protocol=2.0, wpid="4023", settings=[_FS.fn_swap()],
-)
-_D(
-    "Wireless Keyboard K270", protocol=1.0, registers=(_R.battery_status,),
-)
-_D(
-    "Wireless Keyboard MK320",
-    protocol=1.0,
-    wpid="200F",
-    registers=(_R.battery_status,),
-)
-_D("Wireless Keyboard MK330")
-_D(
-    "Wireless Compact Keyboard K340",
-    protocol=1.0,
-    wpid="2007",
-    registers=(_R.battery_status,),
-)
-_D(
-    "Wireless Wave Keyboard K350",
-    protocol=1.0,
-    wpid="200A",
-    registers=(_R.battery_status,),
-)
-_D(
-    "Wireless Keyboard K360", protocol=2.0, wpid="4004", settings=[_FS.fn_swap()],
-)
-_D(
-    "Wireless Keyboard K375s",
-    protocol=2.0,
-    wpid="4061",
-    settings=[_FS.k375s_fn_swap()],
-)
-_D(
-    "Wireless Touch Keyboard K400",
-    protocol=2.0,
-    wpid=("400E", "4024"),
-    settings=[_FS.fn_swap()],
-)
-_D(
-    "Wireless Touch Keyboard K400 Plus",
-    codename="K400 Plus",
-    protocol=2.0,
-    wpid="404D",
-    settings=[_FS.new_fn_swap()],
-)
-_D(
-    "Wireless Keyboard K520",
-    protocol=1.0,
-    wpid="2011",
-    registers=(_R.battery_status,),
-    settings=[_RS.fn_swap(),],
-)
-_D(
-    "Number Pad N545", protocol=1.0, wpid="2006", registers=(_R.battery_status,),
-)
-_D("Wireless Keyboard MK550")
-_D(
-    "Wireless Keyboard MK700",
-    protocol=1.0,
-    wpid="2008",
-    registers=(_R.battery_status,),
-    settings=[_RS.fn_swap(),],
-)
-_D(
-    "Wireless Solar Keyboard K750", protocol=2.0, wpid="4002", settings=[_FS.fn_swap()],
-)
-_D(
-    "Wireless Multi-Device Keyboard K780",
-    protocol=4.5,
-    wpid="405B",
-    settings=[_FS.new_fn_swap()],
-)
-_D(
-    "Wireless Illuminated Keyboard K800",
-    protocol=1.0,
-    wpid="2010",
-    registers=(_R.battery_status, _R.three_leds,),
-    settings=[_RS.fn_swap(), _RS.hand_detection(),],
-)
-_D(
-    "Illuminated Living-Room Keyboard K830",
-    protocol=2.0,
-    wpid="4032",
-    settings=[_FS.new_fn_swap()],
-)
-_D("Craft Advanced Keyboard", protocol=4.5, wpid="4066")
-=======
 _D('Wireless Keyboard K230', protocol=2.0, wpid='400D')
 _D('Wireless Keyboard K270(unifying)', protocol=2.0, wpid='4003')
 _D('Wireless Keyboard MK270', protocol=2.0, wpid='4023',
@@ -359,7 +267,6 @@
 				)
 _D('Craft Advanced Keyboard', protocol=4.5, wpid='4066')
 
->>>>>>> def11e15
 
 # Mice
 
